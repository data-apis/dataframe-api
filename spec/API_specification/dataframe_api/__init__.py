# mypy: disable-error-code="empty-body"
"""
Function stubs and API documentation for the DataFrame API standard.
"""
from __future__ import annotations

from typing import Mapping, Sequence, Any, Literal, TYPE_CHECKING

from .column_object import *
from .dataframe_object import DataFrame
from .groupby_object import *
from .dtypes import *

if TYPE_CHECKING:
    from .typing import DType, Scalar

__all__ = [
    "Bool",
    "Column",
    "DataFrame",
    "Date",
    "Datetime",
    "Duration",
    "Float32",
    "Float64",
    "Int16",
    "Int32",
    "Int64",
    "Int8",
    "String",
    "UInt16",
    "UInt32",
    "UInt64",
    "UInt8",
    "__dataframe_api_version__",
    "column_from_1d_array",
    "column_from_sequence",
    "concat",
    "dataframe_from_2d_array",
    "dataframe_from_columns",
    "date",
    "is_dtype",
<<<<<<< HEAD
    "Aggregation",
=======
    "is_null",
    "null",
>>>>>>> fcfb54f8
]


__dataframe_api_version__: str = "YYYY.MM"
"""
String representing the version of the DataFrame API specification to which
the conforming implementation adheres. Set to a concrete value for a stable
implementation of the dataframe API standard.
"""

def concat(dataframes: Sequence[DataFrame]) -> DataFrame:
    """
    Concatenate DataFrames vertically.

    To concatenate horizontally, please use ``insert``.

    Parameters
    ----------
    dataframes : Sequence[DataFrame]
        DataFrames to concatenate.
        Column names, ordering, and dtypes must match.

    Notes
    -----
    The order in which the input DataFrames appear in
    the output is preserved (so long as the DataFrame implementation supports row
    ordering).
    """
    ...

def column_from_sequence(sequence: Sequence[Any], *, dtype: DType, name: str = '') -> Column:
    """
    Construct Column from sequence of elements.

    Parameters
    ----------
    sequence : Sequence[object]
        Sequence of elements. Each element must be of the specified
        ``dtype``, the corresponding Python builtin scalar type, or
        coercible to that Python scalar type.
    name : str, optional
        Name of column.
    dtype : DType
        Dtype of result. Must be specified.

    Returns
    -------
    Column
    """
    ...

def dataframe_from_columns(*columns: Column) -> DataFrame:
    """
    Construct DataFrame from sequence of Columns.

    Parameters
    ----------
    columns : Column
        Column(s) must be of the corresponding type of the DataFrame.
        For example, it is only supported to build a ``LibraryXDataFrame`` using
        ``LibraryXColumn`` instances.

    Returns
    -------
    DataFrame
    """
    ...


def column_from_1d_array(array: Any, *, dtype: DType, name: str = '') -> Column:
    """
    Construct Column from 1D array.

    See `dataframe_from_2d_array` for related 2D function.

    Only Array-API-compliant 1D arrays are supported.
    Cross-kind casting is undefined and may vary across implementations.
    Downcasting is disallowed.

    Parameters
    ----------
    array : array
        array-API compliant 1D array
    name : str, optional
        Name to give columns.
    dtype : DType
        Dtype of column.

    Returns
    -------
    Column
    """
    ...

def dataframe_from_2d_array(array: Any, *, names: Sequence[str], dtypes: Mapping[str, Any]) -> DataFrame:
    """
    Construct DataFrame from 2D array.

    See `column_from_1d_array` for related 1D function.

    Only Array-API-compliant 2D arrays are supported.
    Cross-kind casting is undefined and may vary across implementations.
    Downcasting is disallowed.

    Parameters
    ----------
    array : array
        array-API compliant 2D array
    names : Sequence[str]
        Names to give columns. Must be the same length as ``array.shape[1]``.
    dtypes : Mapping[str, DType]
        Dtype of each column. Must be the same length as ``array.shape[1]``.

    Returns
    -------
    DataFrame
    """
    ...

class null:
    """
    A `null` object to represent missing data.

    ``null`` is a scalar, and may be used when constructing a `Column` from a
    Python sequence with `column_from_sequence`. It does not support ``is``,
    ``==`` or ``bool``.

    Raises
    ------
    TypeError
        From ``__eq__`` and from ``__bool__``.

        For ``__eq__``: a missing value must not be compared for equality
        directly. Instead, use `DataFrame.is_null` or `Column.is_null` to check
        for presence of missing values.

        For ``__bool__``: truthiness of a missing value is ambiguous.

    Notes
    -----
    Like for Python scalars, the ``null`` object may be duck typed so it can
    reside on (e.g.) a GPU. Hence, the builtin ``is`` keyword should not be
    used to check if an object *is* the ``null`` object.

    """
    ...

def is_null(value: object, /) -> bool:
    """
    Check if an object is a `null` scalar.

    Parameters
    ----------
    value : object
        Any input type is valid.

    Returns
    -------
    bool
        True if the input is a `null` object from the same library which
        implements the dataframe API standard, False otherwise.

    """

def is_dtype(dtype: DType, kind: str | tuple[str, ...]) -> bool:
    """
    Returns a boolean indicating whether a provided dtype is of a specified data type “kind”.

    Parameters
    ----------
        dtype: DType
            The input dtype.
        kind: str
            data type kind.
            The function must return a boolean indicating whether
            the input dtype is of a specified data type kind.
            The following dtype kinds must be supported:

            - 'bool': boolean data type (Bool).
            - 'signed integer': signed integer data types (Int8, Int16, Int32, Int64).
            - 'unsigned integer': unsigned integer data types (UInt8, UInt16, UInt32, UInt64).
            - 'floating': floating-point data types (Float32, Float64).
            - 'integral': integer data types. Shorthand for ('signed integer', 'unsigned integer').
            - 'numeric': numeric data types. Shorthand for ('integral', 'floating').

            If kind is a tuple, the tuple specifies a union of dtypes and/or kinds,
            and the function must return a boolean indicating whether the input dtype
            is either equal to a specified dtype or belongs to at least one specified
            data type kind.

    Returns
    -------
    bool
    """

def date(year: int, month: int, day: int) -> Scalar:
    """
    Create date object which can be used for filtering.

    The full 32-bit signed integer range of days since epoch should be supported (between -5877641-06-23 and 5881580-07-11 inclusive).

    Examples
    --------
    >>> df: DataFrame
    >>> namespace = df.__dataframe_namespace__()
    >>> mask = (
    ...     (df.get_column_by_name('date') >= namespace.date(2020, 1, 1))
    ...     & (df.get_column_by_name('date') < namespace.date(2021, 1, 1))
    ... )
    >>> df.filter(mask)
    """
<|MERGE_RESOLUTION|>--- conflicted
+++ resolved
@@ -15,6 +15,7 @@
     from .typing import DType, Scalar
 
 __all__ = [
+    "Aggregation",
     "Bool",
     "Column",
     "DataFrame",
@@ -40,12 +41,8 @@
     "dataframe_from_columns",
     "date",
     "is_dtype",
-<<<<<<< HEAD
-    "Aggregation",
-=======
     "is_null",
     "null",
->>>>>>> fcfb54f8
 ]
 
 
