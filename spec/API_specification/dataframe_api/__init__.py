"""
Function stubs and API documentation for the DataFrame API standard.
"""
from __future__ import annotations

from typing import Mapping, Sequence, Any, Literal, TYPE_CHECKING

from .column_object import *
from .dataframe_object import DataFrame
from .groupby_object import *
from .dtypes import *

if TYPE_CHECKING:
    from .typing import DType, Scalar

__all__ = [
<<<<<<< HEAD
=======
    "__dataframe_api_version__",
    "DataFrame",
    "Column",
    "column_from_sequence",
    "column_from_1d_array",
    "concat",
    "dataframe_from_columns",
    "dataframe_from_2d_array",
    "is_null",
    "null",
    "Int64",
    "Int32",
    "Int16",
    "Int8",
    "UInt64",
    "UInt32",
    "UInt16",
    "UInt8",
    "Float64",
    "Float32",
>>>>>>> 3b6ae24b
    "Bool",
    "Column",
    "DataFrame",
    "Date",
    "Datetime",
    "Duration",
    "Float32",
    "Float64",
    "Int16",
    "Int32",
    "Int64",
    "Int8",
    "String",
    "UInt16",
    "UInt32",
    "UInt64",
    "UInt8",
    "__dataframe_api_version__",
    "column_from_1d_array",
    "column_from_sequence",
    "concat",
    "dataframe_from_2d_array",
    "dataframe_from_dict",
    "date",
    "is_dtype",
    "is_null",
    "null",
]


__dataframe_api_version__: str = "YYYY.MM"
"""
String representing the version of the DataFrame API specification to which
the conforming implementation adheres. Set to a concrete value for a stable
implementation of the dataframe API standard.
"""

def concat(dataframes: Sequence[DataFrame]) -> DataFrame:
    """
    Concatenate DataFrames vertically.

    To concatenate horizontally, please use ``insert``.

    Parameters
    ----------
    dataframes : Sequence[DataFrame]
        DataFrames to concatenate.
        Column names, ordering, and dtypes must match.

    Notes
    -----
    The order in which the input DataFrames appear in
    the output is preserved (so long as the DataFrame implementation supports row
    ordering).
    """
    ...

def column_from_sequence(sequence: Sequence[Any], *, dtype: DType, name: str = '') -> Column:
    """
    Construct Column from sequence of elements.

    Parameters
    ----------
    sequence : Sequence[object]
        Sequence of elements. Each element must be of the specified
        ``dtype``, the corresponding Python builtin scalar type, or
        coercible to that Python scalar type.
    name : str, optional
        Name of column.
    dtype : DType
        Dtype of result. Must be specified.

    Returns
    -------
    Column
    """
    ...

def dataframe_from_columns(*columns: Column) -> DataFrame:
    """
    Construct DataFrame from sequence of Columns.

    Parameters
    ----------
    columns : Column
        Column(s) must be of the corresponding type of the DataFrame.
        For example, it is only supported to build a ``LibraryXDataFrame`` using
        ``LibraryXColumn`` instances.

    Returns
    -------
    DataFrame
    """
    ...


def column_from_1d_array(array: Any, *, dtype: DType, name: str = '') -> Column:
    """
    Construct Column from 1D array.

    See `dataframe_from_2d_array` for related 2D function.

    Only Array-API-compliant 1D arrays are supported.
    Cross-kind casting is undefined and may vary across implementations.
    Downcasting is disallowed.

    Parameters
    ----------
    array : array
        array-API compliant 1D array
    name : str, optional
        Name to give columns.
    dtype : DType
        Dtype of column.

    Returns
    -------
    Column
    """
    ...

def dataframe_from_2d_array(array: Any, *, names: Sequence[str], dtypes: Mapping[str, Any]) -> DataFrame:
    """
    Construct DataFrame from 2D array.

    See `column_from_1d_array` for related 1D function.

    Only Array-API-compliant 2D arrays are supported.
    Cross-kind casting is undefined and may vary across implementations.
    Downcasting is disallowed.

    Parameters
    ----------
    array : array
        array-API compliant 2D array
    names : Sequence[str]
        Names to give columns. Must be the same length as ``array.shape[1]``.
    dtypes : Mapping[str, DType]
        Dtype of each column. Must be the same length as ``array.shape[1]``.

    Returns
    -------
    DataFrame
    """
    ...

class null:
    """
    A `null` object to represent missing data.

    ``null`` is a scalar, and may be used when constructing a `Column` from a
    Python sequence with `column_from_sequence`. It does not support ``is``,
    ``==`` or ``bool``.

    Raises
    ------
    TypeError
        From ``__eq__`` and from ``__bool__``.

        For ``__eq__``: a missing value must not be compared for equality
        directly. Instead, use `DataFrame.is_null` or `Column.is_null` to check
        for presence of missing values.

        For ``__bool__``: truthiness of a missing value is ambiguous.

    Notes
    -----
    Like for Python scalars, the ``null`` object may be duck typed so it can
    reside on (e.g.) a GPU. Hence, the builtin ``is`` keyword should not be
    used to check if an object *is* the ``null`` object.

    """
    ...

def is_null(value: object, /) -> bool:
    """
    Check if an object is a `null` scalar.

    Parameters
    ----------
    value : object
        Any input type is valid.

    Returns
    -------
    bool
        True if the input is a `null` object from the same library which
        implements the dataframe API standard, False otherwise.

    """

def is_dtype(dtype: DType, kind: str | tuple[str, ...]) -> bool:
    """
    Returns a boolean indicating whether a provided dtype is of a specified data type “kind”.

    Parameters
    ----------
        dtype: DType
            The input dtype.
        kind: str
            data type kind.
            The function must return a boolean indicating whether
            the input dtype is of a specified data type kind.
            The following dtype kinds must be supported:

            - 'bool': boolean data type (Bool).
            - 'signed integer': signed integer data types (Int8, Int16, Int32, Int64).
            - 'unsigned integer': unsigned integer data types (UInt8, UInt16, UInt32, UInt64).
            - 'floating': floating-point data types (Float32, Float64).
            - 'integral': integer data types. Shorthand for ('signed integer', 'unsigned integer').
            - 'numeric': numeric data types. Shorthand for ('integral', 'floating').

            If kind is a tuple, the tuple specifies a union of dtypes and/or kinds,
            and the function must return a boolean indicating whether the input dtype
            is either equal to a specified dtype or belongs to at least one specified
            data type kind.

    Returns
    -------
    bool
    """

def date(year: int, month: int, day: int) -> Scalar:
    """
    Create date object which can be used for filtering.

    Examples
    --------
    >>> df: DataFrame
    >>> namespace = df.__dataframe_namespace__()
    >>> mask = (
    ...     (df.get_column_by_name('date') >= namespace.date(2020, 1, 1))
    ...     & (df.get_column_by_name('date') < namespace.date(2021, 1, 1))
    ... )
    >>> df.filter(mask)
    """
<|MERGE_RESOLUTION|>--- conflicted
+++ resolved
@@ -14,29 +14,6 @@
     from .typing import DType, Scalar
 
 __all__ = [
-<<<<<<< HEAD
-=======
-    "__dataframe_api_version__",
-    "DataFrame",
-    "Column",
-    "column_from_sequence",
-    "column_from_1d_array",
-    "concat",
-    "dataframe_from_columns",
-    "dataframe_from_2d_array",
-    "is_null",
-    "null",
-    "Int64",
-    "Int32",
-    "Int16",
-    "Int8",
-    "UInt64",
-    "UInt32",
-    "UInt16",
-    "UInt8",
-    "Float64",
-    "Float32",
->>>>>>> 3b6ae24b
     "Bool",
     "Column",
     "DataFrame",
