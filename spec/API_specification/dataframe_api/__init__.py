"""
Function stubs and API documentation for the DataFrame API standard.
"""
from __future__ import annotations

from typing import Mapping, Sequence, Any, TYPE_CHECKING

from .column_object import *
from .dataframe_object import DataFrame
from .groupby_object import *
from .dtypes import *

if TYPE_CHECKING:
    from ._types import DType

__all__ = [
    "__dataframe_api_version__",
    "DataFrame",
    "Column",
    "column_from_sequence",
    "column_from_1d_array",
    "concat",
    "dataframe_from_dict",
    "dataframe_from_2d_array",
    "is_null",
    "null",
    "Int64",
    "Int32",
    "Int16",
    "Int8",
    "UInt64",
    "UInt32",
    "UInt16",
    "UInt8",
    "Float64",
    "Float32",
    "Bool",
    "is_dtype",
]


__dataframe_api_version__: str = "YYYY.MM"
"""
String representing the version of the DataFrame API specification to which
the conforming implementation adheres. Set to a concrete value for a stable
implementation of the dataframe API standard.
"""

def concat(dataframes: Sequence[DataFrame]) -> DataFrame:
    """
    Concatenate DataFrames vertically.

    To concatenate horizontally, please use ``insert``.

    Parameters
    ----------
    dataframes : Sequence[DataFrame]
        DataFrames to concatenate.
        Column names, ordering, and dtypes must match.

    Notes
    -----
    The order in which the input DataFrames appear in
    the output is preserved (so long as the DataFrame implementation supports row
    ordering).
    """
    ...

<<<<<<< HEAD
def column_from_sequence(sequence: Sequence[Any], *, dtype: Any, name: str = '') -> Column[Any]:
=======
def column_from_sequence(sequence: Sequence[Any], *, dtype: DType, name: str = '', api_version: str | None = None) -> Column:
>>>>>>> 50990866
    """
    Construct Column from sequence of elements.

    Parameters
    ----------
    sequence : Sequence[object]
        Sequence of elements. Each element must be of the specified
        ``dtype``, the corresponding Python builtin scalar type, or
        coercible to that Python scalar type.
    name : str, optional
        Name of column.
    dtype : DType
        Dtype of result. Must be specified.

    Returns
    -------
    Column
    """
    ...

<<<<<<< HEAD
def dataframe_from_dict(data: Mapping[str, Column[Any]]) -> DataFrame:
=======
def dataframe_from_dict(data: Mapping[str, Column], *, api_version: str | None = None) -> DataFrame:
>>>>>>> 50990866
    """
    Construct DataFrame from map of column names to Columns.

    Parameters
    ----------
    data : Mapping[str, Column]
        Column must be of the corresponding type of the DataFrame.
        For example, it is only supported to build a ``LibraryXDataFrame`` using
        ``LibraryXColumn`` instances.

    Returns
    -------
    DataFrame
    
    Raises
    ------
    ValueError
        If any of the columns already has a name, and the corresponding key
        in `data` doesn't match.

    """
    ...


<<<<<<< HEAD
def column_from_1d_array(array: Any, *, dtype: Any, name: str = '') -> Column[Any]:
=======
def column_from_1d_array(array: Any, *, dtype: DType, name: str = '', api_version: str | None = None) -> Column:
>>>>>>> 50990866
    """
    Construct Column from 1D array.

    See `dataframe_from_2d_array` for related 2D function.

    Only Array-API-compliant 1D arrays are supported.
    Cross-kind casting is undefined and may vary across implementations.
    Downcasting is disallowed.

    Parameters
    ----------
    array : array
        array-API compliant 1D array
    name : str, optional
        Name to give columns.
    dtype : DType
        Dtype of column.

    Returns
    -------
    Column
    """
    ...

def dataframe_from_2d_array(array: Any, *, names: Sequence[str], dtypes: Mapping[str, Any]) -> DataFrame:
    """
    Construct DataFrame from 2D array.

    See `column_from_1d_array` for related 1D function.

    Only Array-API-compliant 2D arrays are supported.
    Cross-kind casting is undefined and may vary across implementations.
    Downcasting is disallowed.

    Parameters
    ----------
    array : array
        array-API compliant 2D array
    names : Sequence[str]
        Names to give columns. Must be the same length as ``array.shape[1]``.
    dtypes : Mapping[str, DType]
        Dtype of each column. Must be the same length as ``array.shape[1]``.

    Returns
    -------
    DataFrame
    """
    ...

class null:
    """
    A `null` object to represent missing data.

    ``null`` is a scalar, and may be used when constructing a `Column` from a
    Python sequence with `column_from_sequence`. It does not support ``is``,
    ``==`` or ``bool``.

    Raises
    ------
    TypeError
        From ``__eq__`` and from ``__bool__``.

        For ``__eq__``: a missing value must not be compared for equality
        directly. Instead, use `DataFrame.is_null` or `Column.is_null` to check
        for presence of missing values.

        For ``__bool__``: truthiness of a missing value is ambiguous.

    Notes
    -----
    Like for Python scalars, the ``null`` object may be duck typed so it can
    reside on (e.g.) a GPU. Hence, the builtin ``is`` keyword should not be
    used to check if an object *is* the ``null`` object.

    """
    ...

def is_null(value: object, /) -> bool:
    """
    Check if an object is a `null` scalar.

    Parameters
    ----------
    value : object
        Any input type is valid.

    Returns
    -------
    bool
        True if the input is a `null` object from the same library which
        implements the dataframe API standard, False otherwise.

    """

def is_dtype(dtype: DType, kind: str | tuple[str, ...]) -> bool:
    """
    Returns a boolean indicating whether a provided dtype is of a specified data type “kind”.

    Parameters
    ----------
        dtype: DType
            The input dtype.
        kind: str
            data type kind.
            The function must return a boolean indicating whether
            the input dtype is of a specified data type kind.
            The following dtype kinds must be supported:

            - 'bool': boolean data type (Bool).
            - 'signed integer': signed integer data types (Int8, Int16, Int32, Int64).
            - 'unsigned integer': unsigned integer data types (UInt8, UInt16, UInt32, UInt64).
            - 'floating': floating-point data types (Float32, Float64).
            - 'integral': integer data types. Shorthand for ('signed integer', 'unsigned integer').
            - 'numeric': numeric data types. Shorthand for ('integral', 'floating').

            If kind is a tuple, the tuple specifies a union of dtypes and/or kinds,
            and the function must return a boolean indicating whether the input dtype
            is either equal to a specified dtype or belongs to at least one specified
            data type kind.

    Returns
    -------
    bool
    """<|MERGE_RESOLUTION|>--- conflicted
+++ resolved
@@ -66,11 +66,7 @@
     """
     ...
 
-<<<<<<< HEAD
-def column_from_sequence(sequence: Sequence[Any], *, dtype: Any, name: str = '') -> Column[Any]:
-=======
-def column_from_sequence(sequence: Sequence[Any], *, dtype: DType, name: str = '', api_version: str | None = None) -> Column:
->>>>>>> 50990866
+def column_from_sequence(sequence: Sequence[Any], *, dtype: DType, name: str = '') -> Column:
     """
     Construct Column from sequence of elements.
 
@@ -91,11 +87,7 @@
     """
     ...
 
-<<<<<<< HEAD
-def dataframe_from_dict(data: Mapping[str, Column[Any]]) -> DataFrame:
-=======
-def dataframe_from_dict(data: Mapping[str, Column], *, api_version: str | None = None) -> DataFrame:
->>>>>>> 50990866
+def dataframe_from_dict(data: Mapping[str, Column]) -> DataFrame:
     """
     Construct DataFrame from map of column names to Columns.
 
@@ -120,11 +112,7 @@
     ...
 
 
-<<<<<<< HEAD
-def column_from_1d_array(array: Any, *, dtype: Any, name: str = '') -> Column[Any]:
-=======
-def column_from_1d_array(array: Any, *, dtype: DType, name: str = '', api_version: str | None = None) -> Column:
->>>>>>> 50990866
+def column_from_1d_array(array: Any, *, dtype: DType, name: str = '') -> Column:
     """
     Construct Column from 1D array.
 
