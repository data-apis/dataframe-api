--- conflicted
+++ resolved
@@ -32,13 +32,7 @@
     "Float64",
     "Float32",
     "Bool",
-<<<<<<< HEAD
-    "Datetime",
-    "Duration",
-    "String",
-=======
     "is_dtype",
->>>>>>> a40a6ad0
 ]
 
 
@@ -273,7 +267,6 @@
     """Floating point type with 32 bits of precision."""
 
 class Bool:
-<<<<<<< HEAD
     """Boolean type."""
 
 class Datetime:
@@ -282,24 +275,22 @@
 
     Attributes
     ----------
-    time_unit : Literal['ms', 'us', 'ns']
+    time_unit : Literal['ms', 'us']
         Precision of the datetime type. There is no guarantee that the full
         range of dates available for the specified precision is supported.
     time_zone : str | None
         Time zone of the datetime type. Only IANA time zones are supported.
         `None` indicates time-zone-naive data.
     """
-    time_unit: Literal['ms', 'us', 'ns']
+    time_unit: Literal['ms', 'us']
     time_zone: str | None  # Only IANA time zones are supported
 
 class Duration:
     """Duration type."""
-    time_unit: Literal['ms', 'us', 'ns']
+    time_unit: Literal['ms', 'us']
 
 class String:
     """String type."""
-=======
-    """Boolean type with 8 bits of precision."""
 
 
 def is_dtype(dtype: Any, kind: str | tuple[str, ...]) -> bool:
@@ -331,5 +322,4 @@
     Returns
     -------
     bool
-    """
->>>>>>> a40a6ad0
+    """