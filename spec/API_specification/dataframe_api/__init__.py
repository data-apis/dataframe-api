# mypy: disable-error-code="empty-body"
"""Function stubs and API documentation for the DataFrame API standard."""
from __future__ import annotations

<<<<<<< HEAD
from typing import TYPE_CHECKING, Any, Dict, Sequence
=======
from typing import TYPE_CHECKING, Any
>>>>>>> e3105734

from .column_object import Column
from .dataframe_object import DataFrame
<<<<<<< HEAD
from .dtypes import *
from .groupby_object import *
=======
from .dtypes import (
    Bool,
    Date,
    Datetime,
    Duration,
    Float32,
    Float64,
    Int8,
    Int16,
    Int32,
    Int64,
    String,
    UInt8,
    UInt16,
    UInt32,
    UInt64,
)
from .groupby_object import Aggregation, GroupBy
>>>>>>> e3105734

if TYPE_CHECKING:
    from collections.abc import Sequence

    from .typing import DType, Scalar

__all__ = [
    "GroupBy",
    "Aggregation",
    "Bool",
    "Date",
    "Datetime",
    "Duration",
    "Float32",
    "Float64",
    "Int16",
    "Int32",
    "Int64",
    "Int8",
    "String",
    "UInt16",
    "UInt32",
    "UInt64",
    "UInt8",
    "Column",
    "DataFrame",
    "__dataframe_api_version__",
    "column_from_1d_array",
    "column_from_sequence",
    "concat",
    "dataframe_from_2d_array",
    "dataframe_from_columns",
    "date",
    "is_dtype",
    "is_null",
    "null",
]


__dataframe_api_version__: str = "YYYY.MM"
"""
String representing the version of the DataFrame API specification to which
the conforming implementation adheres. Set to a concrete value for a stable
implementation of the dataframe API standard.
"""


def concat(dataframes: Sequence[DataFrame]) -> DataFrame:
    """Concatenate DataFrames vertically.

    Parameters
    ----------
    dataframes : Sequence[DataFrame]
        DataFrames to concatenate.
        Column names, ordering, and dtypes must match.

    Notes
    -----
    The order in which the input DataFrames appear in
    the output is preserved (so long as the DataFrame implementation supports row
    ordering).
    """
    ...


def column_from_sequence(
    sequence: Sequence[Any],
    *,
    dtype: DType,
    name: str = "",
) -> Column:
    """Construct Column from sequence of elements.

    Parameters
    ----------
    sequence : Sequence[object]
        Sequence of elements. Each element must be of the specified
        ``dtype``, the corresponding Python builtin scalar type, or
        coercible to that Python scalar type.
    name : str, optional
        Name of column.
    dtype : DType
        Dtype of result. Must be specified.

    Returns
    -------
    Column
    """
    ...


def dataframe_from_columns(*columns: Column) -> DataFrame:
    """Construct DataFrame from sequence of Columns.

    Parameters
    ----------
    columns : Column
        Column(s) must be of the corresponding type of the DataFrame.
        For example, it is only supported to build a ``LibraryXDataFrame`` using
        ``LibraryXColumn`` instances.

    Returns
    -------
    DataFrame
    """
    ...


def column_from_1d_array(array: Any, *, name: str = "") -> Column:
    """Construct Column from 1D array.

    See `dataframe_from_2d_array` for related 2D function.

    Only Array-API-compliant 1D arrays are supported.
    Cross-kind casting is undefined and may vary across implementations.
    Downcasting is disallowed.

    The resulting column will have the dtype to the
    Array API one:

    -  'bool' -> Bool()
    -  'int8' -> Int8()
    -  'int16' -> Int16()
    -  'int32' -> Int32()
    -  'int64' -> Int64()
    -  'uint8' -> UInt8()
    -  'uint16' -> UInt16()
    -  'uint32' -> UInt32()
    -  'uint64' -> UInt64()
    -  'float32' -> Float32()
    -  'float64' -> Float64()

    Parameters
    ----------
    array : array
        array-API compliant 1D array
    name : str, optional
        Name to give columns.

    Returns
    -------
    Column
    """
    ...


def dataframe_from_2d_array(array: Any, *, schema: dict[str, DType]) -> DataFrame:
    """Construct DataFrame from 2D array.

    See `column_from_1d_array` for related 1D function.

    Only Array-API-compliant 2D arrays are supported.
    Cross-kind casting is undefined and may vary across implementations.
    Downcasting is disallowed.

    Parameters
    ----------
    array : array
        array-API compliant 2D array
    dtypes : Mapping[str, DType]
        Dtype of each column. Must be the same length as ``array.shape[1]``.
        Keys determine column names.

    Returns
    -------
    DataFrame
    """
    ...


class null:  # noqa: N801
    """A `null` object to represent missing data.

    ``null`` is a scalar, and may be used when constructing a `Column` from a
    Python sequence with `column_from_sequence`. It does not support ``is``,
    ``==`` or ``bool``.

    Raises
    ------
    TypeError
        From ``__eq__`` and from ``__bool__``.

        For ``__eq__``: a missing value must not be compared for equality
        directly. Instead, use `DataFrame.is_null` or `Column.is_null` to check
        for presence of missing values.

        For ``__bool__``: truthiness of a missing value is ambiguous.

    Notes
    -----
    Like for Python scalars, the ``null`` object may be duck typed so it can
    reside on (e.g.) a GPU. Hence, the builtin ``is`` keyword should not be
    used to check if an object *is* the ``null`` object.

    """


def is_null(value: object, /) -> bool:
    """Check if an object is a `null` scalar.

    Parameters
    ----------
    value : object
        Any input type is valid.

    Returns
    -------
    bool
        True if the input is a `null` object from the same library which
        implements the dataframe API standard, False otherwise.
    """
    ...


def is_dtype(dtype: DType, kind: str | tuple[str, ...]) -> bool:
    """Indicate whether a provided dtype is of a specified data type "kind".

    Parameters
    ----------
        dtype: DType
            The input dtype.
        kind: str
            data type kind.
            The function must return a boolean indicating whether
            the input dtype is of a specified data type kind.
            The following dtype kinds must be supported:

            - 'bool': boolean data type (Bool).
            - 'signed integer': signed integer data types (Int8, Int16, Int32, Int64).
            - 'unsigned integer': unsigned integer data types
              (UInt8, UInt16, UInt32, UInt64).
            - 'floating': floating-point data types (Float32, Float64).
            - 'integral': integer data types. Shorthand for
              ('signed integer', 'unsigned integer').
            - 'numeric': numeric data types. Shorthand for ('integral', 'floating').

            If kind is a tuple, the tuple specifies a union of dtypes and/or kinds,
            and the function must return a boolean indicating whether the input dtype
            is either equal to a specified dtype or belongs to at least one specified
            data type kind.

    Returns
    -------
    bool
    """
    ...


def date(year: int, month: int, day: int) -> Scalar:
    """Create date object which can be used for filtering.

    The full 32-bit signed integer range of days since epoch should be supported
    (between -5877641-06-23 and 5881580-07-11 inclusive).

    Examples
    --------
    >>> df: DataFrame
    >>> namespace = df.__dataframe_namespace__()
    >>> mask = (
    ...     (df.get_column_by_name('date') >= namespace.date(2020, 1, 1))
    ...     & (df.get_column_by_name('date') < namespace.date(2021, 1, 1))
    ... )
    >>> df.filter(mask)
    """<|MERGE_RESOLUTION|>--- conflicted
+++ resolved
@@ -2,18 +2,10 @@
 """Function stubs and API documentation for the DataFrame API standard."""
 from __future__ import annotations
 
-<<<<<<< HEAD
-from typing import TYPE_CHECKING, Any, Dict, Sequence
-=======
 from typing import TYPE_CHECKING, Any
->>>>>>> e3105734
 
 from .column_object import Column
 from .dataframe_object import DataFrame
-<<<<<<< HEAD
-from .dtypes import *
-from .groupby_object import *
-=======
 from .dtypes import (
     Bool,
     Date,
@@ -32,7 +24,6 @@
     UInt64,
 )
 from .groupby_object import Aggregation, GroupBy
->>>>>>> e3105734
 
 if TYPE_CHECKING:
     from collections.abc import Sequence
