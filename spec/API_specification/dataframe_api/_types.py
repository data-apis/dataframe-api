--- conflicted
+++ resolved
@@ -14,10 +14,6 @@
     Sequence,
     Tuple,
     Union,
-<<<<<<< HEAD
-=======
-    TYPE_CHECKING,
->>>>>>> 56f56a7f
 )
 
 if TYPE_CHECKING:
@@ -65,7 +61,6 @@
 # It is not valid as a type.
 NullType = Any
 
-<<<<<<< HEAD
 
 class Namespace(Protocol):
     __dataframe_api_version__: str
@@ -177,8 +172,6 @@
     ) -> ColumnType:
         ...
 
-=======
->>>>>>> 56f56a7f
 
 __all__ = [
     "Any",
