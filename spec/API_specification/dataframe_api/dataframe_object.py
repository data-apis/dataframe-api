from __future__ import annotations

from typing import Literal, Mapping, Sequence, Union, TYPE_CHECKING, NoReturn


if TYPE_CHECKING:
    from .column_object import Column
    from .groupby_object import GroupBy
    from ._types import Scalar


__all__ = ["DataFrame"]


class DataFrame:
    """
    DataFrame object

    Note that this dataframe object is not meant to be instantiated directly by
    users of the library implementing the dataframe API standard. Rather, use
    constructor functions or an already-created dataframe object retrieved via
    
    **Python operator support**

    All arithmetic operators defined by the Python language, except for
    ``__matmul__``, ``__neg__`` and ``__pos__``, must be supported for
    numerical data types.

    All comparison operators defined by the Python language must be supported
    by the dataframe object for all data types for which those comparisons are
    supported by the builtin scalar types corresponding to a data type.

    In-place operators must not be supported. All operations on the dataframe
    object are out-of-place.

    **Methods and Attributes**

    """

    @classmethod
    def from_dict(cls, data: Mapping[str, Column]) -> DataFrame:
        """
        Construct DataFrame from map of column names to Columns.

        Parameters
        ----------
        data : Mapping[str, Column]
            Column must be of the corresponding type of the DataFrame.
            For example, it is only supported to build a ``LibraryXDataFrame`` using
            ``LibraryXColumn`` instances.

        Returns
        -------
        DataFrame
        """

    @property
    def dataframe(self) -> object:
        """
        Return underlying (not-necessarily-Standard-compliant) DataFrame.

        If a library only implements the Standard, then this can return `self`.
        """
        ...
    
    def shape(self) -> tuple[int, int]:
        """
        Return number of rows and number of columns.
        """

    def groupby(self, keys: Sequence[str], /) -> GroupBy:
        """
        Group the DataFrame by the given columns.

        Parameters
        ----------
        keys : Sequence[str]

        Returns
        -------
        GroupBy

        Raises
        ------
        KeyError
            If any of the requested keys are not present.

        Notes
        -----
        Downstream operations from this function, like aggregations, return
        results for which row order is not guaranteed and is implementation
        defined.
        """
        ...

    def get_column_by_name(self, name: str, /) -> Column:
        """
        Select a column by name.

        Parameters
        ----------
        name : str

        Returns
        -------
        Column

        Raises
        ------
        KeyError
            If the key is not present.
        """
        ...

    def get_columns_by_name(self, names: Sequence[str], /) -> DataFrame:
        """
        Select multiple columns by name.

        Parameters
        ----------
        names : Sequence[str]

        Returns
        -------
        DataFrame

        Raises
        ------
        KeyError
            If the any requested key is not present.
        """
        ...

    def get_rows(self, indices: "Column[int]") -> DataFrame:
        """
        Select a subset of rows, similar to `ndarray.take`.

        Parameters
        ----------
        indices : Column[int]
            Positions of rows to select.

        Returns
        -------
        DataFrame
        """
        ...

    def slice_rows(
        self, start: int | None, stop: int | None, step: int | None
    ) -> DataFrame:
        """
        Select a subset of rows corresponding to a slice.

        Parameters
        ----------
        start : int or None
        stop : int or None
        step : int or None

        Returns
        -------
        DataFrame
        """
        ...

    def get_rows_by_mask(self, mask: "Column[bool]") -> DataFrame:
        """
        Select a subset of rows corresponding to a mask.

        Parameters
        ----------
        mask : Column[bool]

        Returns
        -------
        DataFrame

        Notes
        -----
        Some participants preferred a weaker type Arraylike[bool] for mask,
        where 'Arraylike' denotes an object adhering to the Array API standard.
        """
        ...

    def insert(self, loc: int, label: str, value: Column) -> DataFrame:
        """
        Insert column into DataFrame at specified location.

        Parameters
        ----------
        loc : int
            Insertion index. Must verify 0 <= loc <= len(columns).
        label : str
            Label of the inserted column.
        value : Column
        """
        ...

    def drop_column(self, label: str) -> DataFrame:
        """
        Drop the specified column.

        Parameters
        ----------
        label : str

        Returns
        -------
        DataFrame

        Raises
        ------
        KeyError
            If the label is not present.
        """
        ...

    def rename_columns(self, mapping: Mapping[str, str]) -> DataFrame:
        """
        Rename columns.

        Parameters
        ----------
        mapping : Mapping[str, str]
            Keys are old column names, values are new column names.

        Returns
        -------
        DataFrame
        """
        ...

    def get_column_names(self) -> Sequence[str]:
        """
        Get column names.

        Returns
        -------
        Sequence[str]
        """
        ...

<<<<<<< HEAD
    def concat(self, other: Sequence[DataFrame]) -> DataFrame:
        """
        Concatenate current and other DataFrames vertically.

        To concatenate horizontally, please use ``insert``.

        Parameters
        ----------
        other : Sequence[DataFrame]
            DataFrames to concatenate with.
            Column names, ordering, and dtypes must match.

        Notes
        -----
        The order in which the input DataFrames appear in
        the output is preserved.

        Returns
        -------
        DataFrame
        """
=======
    def sorted_indices(
        self,
        keys: Sequence[str],
        *,
        ascending: Sequence[bool] | bool = True,
        nulls_position: Literal['first', 'last'] = 'last',
    ) -> Column[int]:
        """
        Return row numbers which would sort according to given columns.

        If you need to sort the DataFrame, you can simply do::

            df.get_rows(df.sorted_indices(keys))

        Parameters
        ----------
        keys : Sequence[str]
            Names of columns to sort by.
        ascending : Sequence[bool] or bool
            If `True`, sort by all keys in ascending order.
            If `False`, sort by all keys in descending order.
            If a sequence, it must be the same length as `keys`,
            and determines the direction with which to use each
            key to sort by.
        nulls_position : {'first', 'last'}
            Whether null values should be placed at the beginning
            or at the end of the result.
            Note that the position of NaNs is unspecified and may
            vary based on the implementation.

        Returns
        -------
        Column[int]
    
        Raises
        ------
        ValueError
            If `keys` and `ascending` are sequences of different lengths.
        """
        ...
>>>>>>> c1b1ab19

    def __eq__(self, other: DataFrame | Scalar) -> DataFrame:
        """
        Compare for equality.

        Parameters
        ----------
        other : DataFrame or Scalar
            If DataFrame, must have same length and matching columns.
            "Scalar" here is defined implicitly by what scalar types are allowed
            for the operation by the underling dtypes.

        Returns
        -------
        DataFrame
        """
        ...

    def __ne__(self, other: DataFrame | Scalar) -> DataFrame:
        """
        Compare for non-equality.

        Parameters
        ----------
        other : DataFrame or Scalar
            If DataFrame, must have same length and matching columns.
            "Scalar" here is defined implicitly by what scalar types are allowed
            for the operation by the underling dtypes.

        Returns
        -------
        DataFrame
        """
        ...

    def __ge__(self, other: DataFrame | Scalar) -> DataFrame:
        """
        Compare for "greater than or equal to" `other`.

        Parameters
        ----------
        other : DataFrame or Scalar
            If DataFrame, must have same length and matching columns.
            "Scalar" here is defined implicitly by what scalar types are allowed
            for the operation by the underling dtypes.

        Returns
        -------
        DataFrame
        """
        ...

    def __gt__(self, other: DataFrame | Scalar) -> DataFrame:
        """
        Compare for "greater than" `other`.

        Parameters
        ----------
        other : DataFrame or Scalar
            If DataFrame, must have same length and matching columns.
            "Scalar" here is defined implicitly by what scalar types are allowed
            for the operation by the underling dtypes.

        Returns
        -------
        DataFrame
        """
        ...

    def __le__(self, other: DataFrame | Scalar) -> DataFrame:
        """
        Compare for "less than or equal to" `other`.

        Parameters
        ----------
        other : DataFrame or Scalar
            If DataFrame, must have same length and matching columns.
            "Scalar" here is defined implicitly by what scalar types are allowed
            for the operation by the underling dtypes.

        Returns
        -------
        DataFrame
        """
        ...

    def __lt__(self, other: DataFrame | Scalar) -> DataFrame:
        """
        Compare for "less than" `other`.

        Parameters
        ----------
        other : DataFrame or Scalar
            If DataFrame, must have same length and matching columns.
            "Scalar" here is defined implicitly by what scalar types are allowed
            for the operation by the underling dtypes.

        Returns
        -------
        DataFrame
        """
        ...

    def __add__(self, other: DataFrame | Scalar) -> DataFrame:
        """
        Add `other` dataframe or scalar to this dataframe.

        Parameters
        ----------
        other : DataFrame or Scalar
            If DataFrame, must have same length and matching columns.
            "Scalar" here is defined implicitly by what scalar types are allowed
            for the operation by the underling dtypes.

        Returns
        -------
        DataFrame
        """
        ...

    def __sub__(self, other: DataFrame | Scalar) -> DataFrame:
        """
        Subtract `other` dataframe or scalar from this dataframe.

        Parameters
        ----------
        other : DataFrame or Scalar
            If DataFrame, must have same length and matching columns.
            "Scalar" here is defined implicitly by what scalar types are allowed
            for the operation by the underling dtypes.

        Returns
        -------
        DataFrame
        """
        ...

    def __mul__(self, other: DataFrame | Scalar) -> DataFrame:
        """
        Multiply  `other` dataframe or scalar with this dataframe.

        Parameters
        ----------
        other : DataFrame or Scalar
            If DataFrame, must have same length and matching columns.
            "Scalar" here is defined implicitly by what scalar types are allowed
            for the operation by the underling dtypes.

        Returns
        -------
        DataFrame
        """
        ...

    def __truediv__(self, other: DataFrame | Scalar) -> DataFrame:
        """
        Divide  this dataframe by `other` dataframe or scalar. True division, returns floats.

        Parameters
        ----------
        other : DataFrame or Scalar
            If DataFrame, must have same length and matching columns.
            "Scalar" here is defined implicitly by what scalar types are allowed
            for the operation by the underling dtypes.

        Returns
        -------
        DataFrame
        """
        ...

    def __floordiv__(self, other: DataFrame | Scalar) -> DataFrame:
        """
        Floor-divide (returns integers) this dataframe by `other` dataframe or scalar.

        Parameters
        ----------
        other : DataFrame or Scalar
            If DataFrame, must have same length and matching columns.
            "Scalar" here is defined implicitly by what scalar types are allowed
            for the operation by the underling dtypes.

        Returns
        -------
        DataFrame
        """
        ...

    def __pow__(self, other: DataFrame | Scalar) -> DataFrame:
        """
        Raise this dataframe to the power of `other`.

        Parameters
        ----------
        other : DataFrame or Scalar
            If DataFrame, must have same length and matching columns.
            "Scalar" here is defined implicitly by what scalar types are allowed
            for the operation by the underling dtypes.

        Returns
        -------
        DataFrame
        """
        ...

    def __mod__(self, other: DataFrame | Scalar) -> DataFrame:
        """
        Return modulus of this dataframe by `other` (`%` operator).

        Parameters
        ----------
        other : DataFrame or Scalar
            If DataFrame, must have same length and matching columns.
            "Scalar" here is defined implicitly by what scalar types are allowed
            for the operation by the underling dtypes.

        Returns
        -------
        DataFrame
        """
        ...

    def __divmod__(self, other: DataFrame | Scalar) -> tuple[DataFrame, DataFrame]:
        """
        Return quotient and remainder of integer division. See `divmod` builtin function.

        Parameters
        ----------
        other : DataFrame or Scalar
            If DataFrame, must have same length and matching columns.
            "Scalar" here is defined implicitly by what scalar types are allowed
            for the operation by the underling dtypes.

        Returns
        -------
        A tuple of two DataFrame's
        """
        ...

    def __invert__(self) -> DataFrame:
        """
        Invert truthiness of (boolean) elements.

        Raises
        ------
        ValueError
            If any of the DataFrame's columns is not boolean.
        """
        ...

    def __iter__(self) -> NoReturn:
        """
        Iterate over elements.

        This is intentionally "poisoned" to discourage inefficient code patterns.

        Raises
        ------
        NotImplementedError
        """
        raise NotImplementedError("'__iter__' is intentionally not implemented.")

    def any(self, skip_nulls: bool = True) -> DataFrame:
        """
        Reduction returns a 1-row DataFrame.

        Raises
        ------
        ValueError
            If any of the DataFrame's columns is not boolean.
        """
        ...

    def all(self, skip_nulls: bool = True) -> DataFrame:
        """
        Reduction returns a 1-row DataFrame.

        Raises
        ------
        ValueError
            If any of the DataFrame's columns is not boolean.
        """
        ...
    
    def any_rowwise(self, skipna: bool = True) -> Column:
        """
        Reduction returns a Column.

        Differs from ``DataFrame.any`` and that the reduction happens
        for each row, rather than for each column.

        Raises
        ------
        ValueError
            If any of the DataFrame's columns is not boolean.
        """
        ...

    def all_rowwise(self, skipna: bool = True) -> Column:
        """
        Reduction returns a Column.

        Differs from ``DataFrame.all`` and that the reduction happens
        for each row, rather than for each column.

        Raises
        ------
        ValueError
            If any of the DataFrame's columns is not boolean.
        """
        ...

    def min(self, skip_nulls: bool = True) -> DataFrame:
        """
        Reduction returns a 1-row DataFrame.
        """
        ...

    def max(self, skip_nulls: bool = True) -> DataFrame:
        """
        Reduction returns a 1-row DataFrame.
        """
        ...

    def sum(self, skip_nulls: bool = True) -> DataFrame:
        """
        Reduction returns a 1-row DataFrame.
        """
        ...

    def prod(self, skip_nulls: bool = True) -> DataFrame:
        """
        Reduction returns a 1-row DataFrame.
        """
        ...

    def median(self, skip_nulls: bool = True) -> DataFrame:
        """
        Reduction returns a 1-row DataFrame.
        """
        ...

    def mean(self, skip_nulls: bool = True) -> DataFrame:
        """
        Reduction returns a 1-row DataFrame.
        """
        ...

    def std(self, skip_nulls: bool = True) -> DataFrame:
        """
        Reduction returns a 1-row DataFrame.
        """
        ...

    def var(self, skip_nulls: bool = True) -> DataFrame:
        """
        Reduction returns a 1-row DataFrame.
        """
        ...

    def isnull(self) -> DataFrame:
        """
        Check for 'missing' or 'null' entries.

        Returns
        -------
        DataFrame

        See also
        --------
        isnan

        Notes
        -----
        Does *not* include NaN-like entries.
        May optionally include 'NaT' values (if present in an implementation),
        but note that the Standard makes no guarantees about them.
        """
        ...

    def isnan(self) -> DataFrame:
        """
        Check for nan entries.

        Returns
        -------
        DataFrame

        See also
        --------
        isnull

        Notes
        -----
        This only checks for 'NaN'.
        Does *not* include 'missing' or 'null' entries.
        In particular, does not check for `np.timedelta64('NaT')`.
        """
        ...<|MERGE_RESOLUTION|>--- conflicted
+++ resolved
@@ -241,7 +241,6 @@
         """
         ...
 
-<<<<<<< HEAD
     def concat(self, other: Sequence[DataFrame]) -> DataFrame:
         """
         Concatenate current and other DataFrames vertically.
@@ -263,7 +262,8 @@
         -------
         DataFrame
         """
-=======
+        ...
+
     def sorted_indices(
         self,
         keys: Sequence[str],
@@ -304,7 +304,6 @@
             If `keys` and `ascending` are sequences of different lengths.
         """
         ...
->>>>>>> c1b1ab19
 
     def __eq__(self, other: DataFrame | Scalar) -> DataFrame:
         """
