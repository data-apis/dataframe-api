from __future__ import annotations
<<<<<<< HEAD
from typing import Literal, Mapping, Sequence, Union, TYPE_CHECKING, NoReturn
=======
from typing import Sequence, Union, TYPE_CHECKING, NoReturn, Mapping
>>>>>>> e0d387f1

if TYPE_CHECKING:
    from .column_object import Column
    from .groupby_object import GroupBy
    from ._types import Scalar


__all__ = ["DataFrame"]


class DataFrame:
    @classmethod
    def from_dict(cls, data: Mapping[str, Column]) -> DataFrame:
        """
        Construct DataFrame from map of column names to Columns.

        Parameters
        ----------
        data : Mapping[str, Column]
            Column must be of the corresponding type of the DataFrame.
            For example, it is only supported to build a ``LibraryXDataFrame`` using
            ``LibraryXColumn`` instances.

        Returns
        -------
        DataFrame
        """

    @property
    def dataframe(self) -> object:
        """
        Return underlying (not-necessarily-Standard-compliant) DataFrame.

        If a library only implements the Standard, then this can return `self`.
        """
        ...
    
    def shape(self) -> tuple[int, int]:
        """
        Return number of rows and number of columns.
        """

    def groupby(self, keys: Sequence[str], /) -> GroupBy:
        """
        Group the DataFrame by the given columns.

        Parameters
        ----------
        keys : Sequence[str]

        Returns
        -------
        GroupBy

        Raises
        ------
        KeyError
            If any of the requested keys are not present.

        Notes
        -----
        Downstream operations from this function, like aggregations, return
        results for which row order is not guaranteed and is implementation
        defined.
        """
        ...

    def get_column_by_name(self, name: str, /) -> Column:
        """
        Select a column by name.

        Parameters
        ----------
        name : str

        Returns
        -------
        Column

        Raises
        ------
        KeyError
            If the key is not present.
        """
        ...

    def get_columns_by_name(self, names: Sequence[str], /) -> DataFrame:
        """
        Select multiple columns by name.

        Parameters
        ----------
        names : Sequence[str]

        Returns
        -------
        DataFrame

        Raises
        ------
        KeyError
            If the any requested key is not present.
        """
        ...

    def get_rows(self, indices: "Column[int]") -> DataFrame:
        """
        Select a subset of rows, similar to `ndarray.take`.

        Parameters
        ----------
        indices : Column[int]
            Positions of rows to select.

        Returns
        -------
        DataFrame
        """
        ...

    def slice_rows(
        self, start: int | None, stop: int | None, step: int | None
    ) -> DataFrame:
        """
        Select a subset of rows corresponding to a slice.

        Parameters
        ----------
        start : int or None
        stop : int or None
        step : int or None

        Returns
        -------
        DataFrame
        """
        ...

    def get_rows_by_mask(self, mask: "Column[bool]") -> DataFrame:
        """
        Select a subset of rows corresponding to a mask.

        Parameters
        ----------
        mask : Column[bool]

        Returns
        -------
        DataFrame

        Notes
        -----
        Some participants preferred a weaker type Arraylike[bool] for mask,
        where 'Arraylike' denotes an object adhering to the Array API standard.
        """
        ...

    def insert(self, loc: int, label: str, value: Column) -> DataFrame:
        """
        Insert column into DataFrame at specified location.

        Parameters
        ----------
        loc : int
            Insertion index. Must verify 0 <= loc <= len(columns).
        label : str
            Label of the inserted column.
        value : Column
        """
        ...

    def drop_column(self, label: str) -> DataFrame:
        """
        Drop the specified column.

        Parameters
        ----------
        label : str

        Returns
        -------
        DataFrame

        Raises
        ------
        KeyError
            If the label is not present.
        """
        ...

    def rename_columns(self, mapping: Mapping[str, str]) -> DataFrame:
        """
        Rename columns.

        Parameters
        ----------
        mapping : Mapping[str, str]
            Keys are old column names, values are new column names.

        Returns
        -------
        DataFrame
        """
        ...

    def get_column_names(self) -> Sequence[str]:
        """
        Get column names.

        Returns
        -------
        Sequence[str]
        """
        ...

    def sorted_indices(
        self,
        keys: Sequence[str],
        *,
        ascending: Sequence[bool] | bool = True,
        nulls_position: Literal['first', 'last'] = 'last',
    ) -> Column[int]:
        """
        Return row numbers which would sort according to given columns.

        If you need to sort the DataFrame, you can simply do::

            df.get_rows(df.sorted_indices(keys))

        Parameters
        ----------
        keys : Sequence[str]
            Names of columns to sort by.
        ascending : Sequence[bool] or bool
            If `True`, sort by all keys in ascending order.
            If `False`, sort by all keys in descending order.
            If a sequence, it must be the same length as `keys`,
            and determines the direction with which to use each
            key to sort by.
        nulls_position : {'first', 'last'}
            Whether null values should be placed at the beginning
            or at the end of the result.
            Note that the position of NaNs is unspecified and may
            vary based on the implementation.

        Returns
        -------
        Column[int]
    
        Raises
        ------
        ValueError
            If `keys` and `ascending` are sequences of different lengths.
        """
        ...

    def __eq__(self, other: DataFrame | Scalar) -> DataFrame:
        """
        Compare for equality.

        Parameters
        ----------
        other : DataFrame or Scalar
            If DataFrame, must have same length and matching columns.
            "Scalar" here is defined implicitly by what scalar types are allowed
            for the operation by the underling dtypes.

        Returns
        -------
        DataFrame
        """
        ...

    def __ne__(self, other: DataFrame | Scalar) -> DataFrame:
        """
        Compare for non-equality.

        Parameters
        ----------
        other : DataFrame or Scalar
            If DataFrame, must have same length and matching columns.
            "Scalar" here is defined implicitly by what scalar types are allowed
            for the operation by the underling dtypes.

        Returns
        -------
        DataFrame
        """
        ...

    def __ge__(self, other: DataFrame | Scalar) -> DataFrame:
        """
        Compare for "greater than or equal to" `other`.

        Parameters
        ----------
        other : DataFrame or Scalar
            If DataFrame, must have same length and matching columns.
            "Scalar" here is defined implicitly by what scalar types are allowed
            for the operation by the underling dtypes.

        Returns
        -------
        DataFrame
        """
        ...

    def __gt__(self, other: DataFrame | Scalar) -> DataFrame:
        """
        Compare for "greater than" `other`.

        Parameters
        ----------
        other : DataFrame or Scalar
            If DataFrame, must have same length and matching columns.
            "Scalar" here is defined implicitly by what scalar types are allowed
            for the operation by the underling dtypes.

        Returns
        -------
        DataFrame
        """
        ...

    def __le__(self, other: DataFrame | Scalar) -> DataFrame:
        """
        Compare for "less than or equal to" `other`.

        Parameters
        ----------
        other : DataFrame or Scalar
            If DataFrame, must have same length and matching columns.
            "Scalar" here is defined implicitly by what scalar types are allowed
            for the operation by the underling dtypes.

        Returns
        -------
        DataFrame
        """
        ...

    def __lt__(self, other: DataFrame | Scalar) -> DataFrame:
        """
        Compare for "less than" `other`.

        Parameters
        ----------
        other : DataFrame or Scalar
            If DataFrame, must have same length and matching columns.
            "Scalar" here is defined implicitly by what scalar types are allowed
            for the operation by the underling dtypes.

        Returns
        -------
        DataFrame
        """
        ...

    def __add__(self, other: DataFrame | Scalar) -> DataFrame:
        """
        Add `other` dataframe or scalar to this dataframe.

        Parameters
        ----------
        other : DataFrame or Scalar
            If DataFrame, must have same length and matching columns.
            "Scalar" here is defined implicitly by what scalar types are allowed
            for the operation by the underling dtypes.

        Returns
        -------
        DataFrame
        """
        ...

    def __sub__(self, other: DataFrame | Scalar) -> DataFrame:
        """
        Subtract `other` dataframe or scalar from this dataframe.

        Parameters
        ----------
        other : DataFrame or Scalar
            If DataFrame, must have same length and matching columns.
            "Scalar" here is defined implicitly by what scalar types are allowed
            for the operation by the underling dtypes.

        Returns
        -------
        DataFrame
        """
        ...

    def __mul__(self, other: DataFrame | Scalar) -> DataFrame:
        """
        Multiply  `other` dataframe or scalar with this dataframe.

        Parameters
        ----------
        other : DataFrame or Scalar
            If DataFrame, must have same length and matching columns.
            "Scalar" here is defined implicitly by what scalar types are allowed
            for the operation by the underling dtypes.

        Returns
        -------
        DataFrame
        """
        ...

    def __truediv__(self, other: DataFrame | Scalar) -> DataFrame:
        """
        Divide  this dataframe by `other` dataframe or scalar. True division, returns floats.

        Parameters
        ----------
        other : DataFrame or Scalar
            If DataFrame, must have same length and matching columns.
            "Scalar" here is defined implicitly by what scalar types are allowed
            for the operation by the underling dtypes.

        Returns
        -------
        DataFrame
        """
        ...

    def __floordiv__(self, other: DataFrame | Scalar) -> DataFrame:
        """
        Floor-divide (returns integers) this dataframe by `other` dataframe or scalar.

        Parameters
        ----------
        other : DataFrame or Scalar
            If DataFrame, must have same length and matching columns.
            "Scalar" here is defined implicitly by what scalar types are allowed
            for the operation by the underling dtypes.

        Returns
        -------
        DataFrame
        """
        ...

    def __pow__(self, other: DataFrame | Scalar) -> DataFrame:
        """
        Raise this dataframe to the power of `other`.

        Parameters
        ----------
        other : DataFrame or Scalar
            If DataFrame, must have same length and matching columns.
            "Scalar" here is defined implicitly by what scalar types are allowed
            for the operation by the underling dtypes.

        Returns
        -------
        DataFrame
        """
        ...

    def __mod__(self, other: DataFrame | Scalar) -> DataFrame:
        """
        Return modulus of this dataframe by `other` (`%` operator).

        Parameters
        ----------
        other : DataFrame or Scalar
            If DataFrame, must have same length and matching columns.
            "Scalar" here is defined implicitly by what scalar types are allowed
            for the operation by the underling dtypes.

        Returns
        -------
        DataFrame
        """
        ...

    def __divmod__(self, other: DataFrame | Scalar) -> tuple[DataFrame, DataFrame]:
        """
        Return quotient and remainder of integer division. See `divmod` builtin function.

        Parameters
        ----------
        other : DataFrame or Scalar
            If DataFrame, must have same length and matching columns.
            "Scalar" here is defined implicitly by what scalar types are allowed
            for the operation by the underling dtypes.

        Returns
        -------
        A tuple of two DataFrame's
        """
        ...

    def __invert__(self) -> DataFrame:
        """
        Invert truthiness of (boolean) elements.

        Raises
        ------
        ValueError
            If any of the DataFrame's columns is not boolean.
        """
        ...

    def __iter__(self) -> NoReturn:
        """
        Iterate over elements.

        This is intentionally "poisoned" to discourage inefficient code patterns.

        Raises
        ------
        NotImplementedError
        """
        raise NotImplementedError("'__iter__' is intentionally not implemented.")

    def any(self, skip_nulls: bool = True) -> DataFrame:
        """
        Reduction returns a 1-row DataFrame.

        Raises
        ------
        ValueError
            If any of the DataFrame's columns is not boolean.
        """
        ...

    def all(self, skip_nulls: bool = True) -> DataFrame:
        """
        Reduction returns a 1-row DataFrame.

        Raises
        ------
        ValueError
            If any of the DataFrame's columns is not boolean.
        """
        ...
    
    def any_rowwise(self, skipna: bool = True) -> Column:
        """
        Reduction returns a Column.

        Differs from ``DataFrame.any`` and that the reduction happens
        for each row, rather than for each column.

        Raises
        ------
        ValueError
            If any of the DataFrame's columns is not boolean.
        """
        ...

    def all_rowwise(self, skipna: bool = True) -> Column:
        """
        Reduction returns a Column.

        Differs from ``DataFrame.all`` and that the reduction happens
        for each row, rather than for each column.

        Raises
        ------
        ValueError
            If any of the DataFrame's columns is not boolean.
        """
        ...

    def min(self, skip_nulls: bool = True) -> DataFrame:
        """
        Reduction returns a 1-row DataFrame.
        """
        ...

    def max(self, skip_nulls: bool = True) -> DataFrame:
        """
        Reduction returns a 1-row DataFrame.
        """
        ...

    def sum(self, skip_nulls: bool = True) -> DataFrame:
        """
        Reduction returns a 1-row DataFrame.
        """
        ...

    def prod(self, skip_nulls: bool = True) -> DataFrame:
        """
        Reduction returns a 1-row DataFrame.
        """
        ...

    def median(self, skip_nulls: bool = True) -> DataFrame:
        """
        Reduction returns a 1-row DataFrame.
        """
        ...

    def mean(self, skip_nulls: bool = True) -> DataFrame:
        """
        Reduction returns a 1-row DataFrame.
        """
        ...

    def std(self, skip_nulls: bool = True) -> DataFrame:
        """
        Reduction returns a 1-row DataFrame.
        """
        ...

    def var(self, skip_nulls: bool = True) -> DataFrame:
        """
        Reduction returns a 1-row DataFrame.
        """
        ...

    def isnull(self) -> DataFrame:
        """
        Check for 'missing' or 'null' entries.

        Returns
        -------
        DataFrame

        See also
        --------
        isnan

        Notes
        -----
        Does *not* include NaN-like entries.
        """
        ...

    def isnan(self) -> DataFrame:
        """
        Check for nan-like entries.

        Returns
        -------
        DataFrame

        See also
        --------
        isnull

        Notes
        -----
        Includes anything with NaN-like semantics, e.g. np.datetime64("NaT").
        Does *not* include 'missing' or 'null' entries.
        """
        ...<|MERGE_RESOLUTION|>--- conflicted
+++ resolved
@@ -1,9 +1,7 @@
 from __future__ import annotations
-<<<<<<< HEAD
+
 from typing import Literal, Mapping, Sequence, Union, TYPE_CHECKING, NoReturn
-=======
-from typing import Sequence, Union, TYPE_CHECKING, NoReturn, Mapping
->>>>>>> e0d387f1
+
 
 if TYPE_CHECKING:
     from .column_object import Column
