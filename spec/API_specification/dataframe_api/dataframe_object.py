from __future__ import annotations

from typing import TYPE_CHECKING, Any, Literal, NoReturn, Protocol

if TYPE_CHECKING:
    from collections.abc import Mapping, Sequence

    from typing_extensions import Self

    from .column_object import Column
    from .groupby_object import GroupBy
    from .typing import DType, Namespace, NullType, Scalar, SupportsDataFrameAPI


__all__ = ["DataFrame"]


class DataFrame(Protocol):
    """DataFrame object.

    Note that this dataframe object is not meant to be instantiated directly by
    users of the library implementing the dataframe API standard. Rather, use
    constructor functions or an already-created dataframe object retrieved via

    **Python operator support**

    All arithmetic operators defined by the Python language, except for
    ``__matmul__``, ``__neg__`` and ``__pos__``, must be supported for
    numerical data types.

    All comparison operators defined by the Python language must be supported
    by the dataframe object for all data types for which those comparisons are
    supported by the builtin scalar types corresponding to a data type.

    In-place operators must not be supported. All operations on the dataframe
    object are out-of-place.

    **Methods and Attributes**

    """

    def __dataframe_namespace__(self) -> Namespace:
        """Return an object that has all the top-level dataframe API functions on it.

        Returns
        -------
        namespace: Any
            An object representing the dataframe API namespace. It should have
            every top-level function defined in the specification as an
            attribute. It may contain other public names as well, but it is
            recommended to only include those names that are part of the
            specification.
        """
        ...

    @property
    def dataframe(self) -> SupportsDataFrameAPI:
        """Return underlying (not-necessarily-Standard-compliant) DataFrame.

        If a library only implements the Standard, then this can return `self`.
        """
        ...

    def shape(self) -> tuple[int, int]:
<<<<<<< HEAD
        """
        Return number of rows and number of columns.

        Notes
        -----
        To be guaranteed to run across all implementations, :meth:`persist` should
        be executed at some point before calling this method.
        """
=======
        """Return number of rows and number of columns."""
>>>>>>> e3105734
        ...

    def group_by(self, *keys: str) -> GroupBy:
        """Group the DataFrame by the given columns.

        Parameters
        ----------
        *keys : str

        Returns
        -------
        GroupBy

        Raises
        ------
        KeyError
            If any of the requested keys are not present.

        Notes
        -----
        Downstream operations from this function, like aggregations, return
        results for which row order is not guaranteed and is implementation
        defined.
        """
        ...

    def col(self, name: str, /) -> Column:
        """Select a column by name.

        Parameters
        ----------
        name : str

        Returns
        -------
        Column

        Raises
        ------
        KeyError
            If the key is not present.
        """
        ...

    def select(self, *names: str) -> Self:
        """Select multiple columns by name.

        Parameters
        ----------
        *names : str

        Returns
        -------
        DataFrame

        Raises
        ------
        KeyError
            If the any requested key is not present.
        """
        ...

    def get_rows(self, indices: Column) -> Self:
        """Select a subset of rows, similar to `ndarray.take`.

        Parameters
        ----------
        indices : Column
            Positions of rows to select.

        Returns
        -------
        DataFrame
        """
        ...

    def slice_rows(
        self,
        start: int | None,
        stop: int | None,
        step: int | None,
    ) -> Self:
        """Select a subset of rows corresponding to a slice.

        Parameters
        ----------
        start : int or None
        stop : int or None
        step : int or None

        Returns
        -------
        DataFrame
        """
        ...

    def filter(self, mask: Column) -> Self:
        """Select a subset of rows corresponding to a mask.

        Parameters
        ----------
        mask : Column

        Returns
        -------
        DataFrame

        Notes
        -----
        Some participants preferred a weaker type Arraylike[bool] for mask,
        where 'Arraylike' denotes an object adhering to the Array API standard.
        """
        ...

    def assign(self, *columns: Column) -> Self:
        """Insert new column(s), or update values in existing ones.

        If inserting new columns, the column's names will be used as the labels,
        and the columns will be inserted at the rightmost location.

        If updating existing columns, their names will be used to tell which columns
        to update. To update a column with a different name, combine with
        :meth:`Column.rename`, e.g.:

        .. code-block:: python

            new_column = df.col('a') + 1
            df = df.assign(new_column.rename('b'))

        Parameters
        ----------
        *columns : Column
            Column(s) to update/insert. If updating/inserting multiple columns,
            they must all have different names.

        Returns
        -------
        DataFrame
        """
        ...

    def drop_columns(self, *labels: str) -> Self:
        """Drop the specified column(s).

        Parameters
        ----------
        *label : str
            Column name(s) to drop.

        Returns
        -------
        DataFrame

        Raises
        ------
        KeyError
            If the label is not present.
        """
        ...

    def rename_columns(self, mapping: Mapping[str, str]) -> Self:
        """Rename columns.

        Parameters
        ----------
        mapping : Mapping[str, str]
            Keys are old column names, values are new column names.

        Returns
        -------
        DataFrame
        """
        ...

    @property
    def column_names(self) -> list[str]:
        """Get column names.

        Returns
        -------
        list[str]
        """
        ...

    @property
    def schema(self) -> dict[str, DType]:
        """Get dataframe's schema.

        Returns
        -------
        dict[str, Any]
            Mapping from column name to data type.
        """
        ...

    def sort(
        self,
        *keys: str,
        ascending: Sequence[bool] | bool = True,
        nulls_position: Literal["first", "last"] = "last",
    ) -> Self:
        """Sort dataframe according to given columns.

        If you only need the indices which would sort the dataframe, use
        :meth:`sorted_indices`.

        Parameters
        ----------
        *keys : str
            Names of columns to sort by.
            If not specified, sort by all columns.
        ascending : Sequence[bool] or bool
            If `True`, sort by all keys in ascending order.
            If `False`, sort by all keys in descending order.
            If a sequence, it must be the same length as `keys`,
            and determines the direction with which to use each
            key to sort by.
        nulls_position : ``{'first', 'last'}``
            Whether null values should be placed at the beginning
            or at the end of the result.
            Note that the position of NaNs is unspecified and may
            vary based on the implementation.

        Returns
        -------
        DataFrame

        Raises
        ------
        ValueError
            If `keys` and `ascending` are sequences of different lengths.
        """
        ...

    def sorted_indices(
        self,
        *keys: str,
        ascending: Sequence[bool] | bool = True,
        nulls_position: Literal["first", "last"] = "last",
    ) -> Column:
        """Return row numbers which would sort according to given columns.

        If you need to sort the DataFrame, use :meth:`sort`.

        Parameters
        ----------
        *keys : str
            Names of columns to sort by.
            If not specified, sort by all columns.
        ascending : Sequence[bool] or bool
            If `True`, sort by all keys in ascending order.
            If `False`, sort by all keys in descending order.
            If a sequence, it must be the same length as `keys`,
            and determines the direction with which to use each
            key to sort by.
        nulls_position : ``{'first', 'last'}``
            Whether null values should be placed at the beginning
            or at the end of the result.
            Note that the position of NaNs is unspecified and may
            vary based on the implementation.

        Returns
        -------
        Column

        Raises
        ------
        ValueError
            If `keys` and `ascending` are sequences of different lengths.
        """
        ...

    def __eq__(self, other: Scalar) -> Self:  # type: ignore[override]
        """Compare for equality.

        Nulls should follow Kleene Logic.

        Parameters
        ----------
        other : Scalar
            "Scalar" here is defined implicitly by what scalar types are allowed
            for the operation by the underling dtypes.

        Returns
        -------
        DataFrame
        """
        ...

    def __ne__(self, other: Scalar) -> Self:  # type: ignore[override]
        """Compare for non-equality.

        Nulls should follow Kleene Logic.

        Parameters
        ----------
        other : Scalar
            "Scalar" here is defined implicitly by what scalar types are allowed
            for the operation by the underling dtypes.

        Returns
        -------
        DataFrame
        """
        ...

    def __ge__(self, other: Scalar) -> Self:
        """Compare for "greater than or equal to" `other`.

        Parameters
        ----------
        other : Scalar
            "Scalar" here is defined implicitly by what scalar types are allowed
            for the operation by the underling dtypes.

        Returns
        -------
        DataFrame
        """
        ...

    def __gt__(self, other: Scalar) -> Self:
        """Compare for "greater than" `other`.

        Parameters
        ----------
        other : Scalar
            "Scalar" here is defined implicitly by what scalar types are allowed
            for the operation by the underling dtypes.

        Returns
        -------
        DataFrame
        """
        ...

    def __le__(self, other: Scalar) -> Self:
        """Compare for "less than or equal to" `other`.

        Parameters
        ----------
        other : Scalar
            "Scalar" here is defined implicitly by what scalar types are allowed
            for the operation by the underling dtypes.

        Returns
        -------
        DataFrame
        """
        ...

    def __lt__(self, other: Scalar) -> Self:
        """Compare for "less than" `other`.

        Parameters
        ----------
        other : Scalar
            "Scalar" here is defined implicitly by what scalar types are allowed
            for the operation by the underling dtypes.

        Returns
        -------
        DataFrame
        """
        ...

    def __and__(self, other: bool) -> Self:  # noqa: FBT001
        """Apply logical 'and' to `other` scalar and this dataframe.

        Nulls should follow Kleene Logic.

        Parameters
        ----------
        other : bool

        Returns
        -------
        DataFrame[bool]

        Raises
        ------
        ValueError
            If `self` or `other` is not boolean.
        """
        ...

    def __or__(self, other: bool) -> Self:  # noqa: FBT001
        """Apply logical 'or' to `other` scalar and this DataFrame.

        Nulls should follow Kleene Logic.

        Parameters
        ----------
        other : bool

        Returns
        -------
        DataFrame[bool]

        Raises
        ------
        ValueError
            If `self` or `other` is not boolean.
        """
        ...

    def __add__(self, other: Scalar) -> Self:
        """Add `other` scalar to this dataframe.

        Parameters
        ----------
        other : Scalar
            "Scalar" here is defined implicitly by what scalar types are allowed
            for the operation by the underling dtypes.

        Returns
        -------
        DataFrame
        """
        ...

    def __sub__(self, other: Scalar) -> Self:
        """Subtract `other` scalar from this dataframe.

        Parameters
        ----------
        other : Scalar
            "Scalar" here is defined implicitly by what scalar types are allowed
            for the operation by the underling dtypes.

        Returns
        -------
        DataFrame
        """
        ...

    def __mul__(self, other: Scalar) -> Self:
        """Multiply  `other` scalar with this dataframe.

        Parameters
        ----------
        other : Scalar
            "Scalar" here is defined implicitly by what scalar types are allowed
            for the operation by the underling dtypes.

        Returns
        -------
        DataFrame
        """
        ...

    def __truediv__(self, other: Scalar) -> Self:
        """Divide  this dataframe by `other` scalar. True division, returns floats.

        Parameters
        ----------
        other : Scalar
            "Scalar" here is defined implicitly by what scalar types are allowed
            for the operation by the underling dtypes.

        Returns
        -------
        DataFrame
        """
        ...

    def __floordiv__(self, other: Scalar) -> Self:
        """Floor-divide (returns integers) this dataframe by `other` scalar.

        Parameters
        ----------
        other : Scalar
            "Scalar" here is defined implicitly by what scalar types are allowed
            for the operation by the underling dtypes.

        Returns
        -------
        DataFrame
        """
        ...

    def __pow__(self, other: Scalar) -> Self:
        """Raise this dataframe to the power of `other`.

        Integer dtype to the power of non-negative integer dtype is integer dtype.
        Integer dtype to the power of float dtype is float dtype.
        Float dtype to the power of integer dtype or float dtype is float dtype.

        Parameters
        ----------
        other : Scalar
            "Scalar" here is defined implicitly by what scalar types are allowed
            for the operation by the underling dtypes.

        Returns
        -------
        DataFrame
        """
        ...

    def __mod__(self, other: Scalar) -> Self:
        """Return modulus of this dataframe by `other` (`%` operator).

        Parameters
        ----------
        other : Scalar
            "Scalar" here is defined implicitly by what scalar types are allowed
            for the operation by the underling dtypes.

        Returns
        -------
        DataFrame
        """
        ...

    def __divmod__(self, other: Scalar) -> tuple[DataFrame, DataFrame]:
        """Return quotient and remainder of integer division. See `divmod` builtin.

        Parameters
        ----------
        other : Scalar
            "Scalar" here is defined implicitly by what scalar types are allowed
            for the operation by the underling dtypes.

        Returns
        -------
        A tuple of two `DataFrame`s
        """
        ...

    def __radd__(self, other: Scalar) -> Self:
        ...

    def __rsub__(self, other: Scalar) -> Self:
        ...

    def __rmul__(self, other: Scalar) -> Self:
        ...

    def __rtruediv__(self, other: Scalar) -> Self:
        ...

    def __rand__(self, other: Scalar) -> Self:
        ...

    def __ror__(self, other: Scalar) -> Self:
        ...

    def __rfloordiv__(self, other: Scalar) -> Self:
        ...

    def __rpow__(self, other: Scalar) -> Self:
        ...

    def __rmod__(self, other: Scalar) -> Self:
        ...

    def __invert__(self) -> Self:
        """Invert truthiness of (boolean) elements.

        Raises
        ------
        ValueError
            If any of the DataFrame's columns is not boolean.
        """
        ...

    def __iter__(self) -> NoReturn:
        """Iterate over elements.

        This is intentionally "poisoned" to discourage inefficient code patterns.

        Raises
        ------
        NotImplementedError
        """
        raise NotImplementedError("'__iter__' is intentionally not implemented.")

    def any(self, *, skip_nulls: bool = True) -> Self:
        """Reduction returns a 1-row DataFrame.

        Raises
        ------
        ValueError
            If any of the DataFrame's columns is not boolean.
        """
        ...

    def all(self, *, skip_nulls: bool = True) -> Self:
        """Reduction returns a 1-row DataFrame.

        Raises
        ------
        ValueError
            If any of the DataFrame's columns is not boolean.
        """
        ...

    def any_rowwise(self, *, skip_nulls: bool = True) -> Column:
        """Reduction returns a Column.

        Differs from ``DataFrame.any`` and that the reduction happens
        for each row, rather than for each column.

        Raises
        ------
        ValueError
            If any of the DataFrame's columns is not boolean.
        """
        ...

    def all_rowwise(self, *, skip_nulls: bool = True) -> Column:
        """Reduction returns a Column.

        Differs from ``DataFrame.all`` and that the reduction happens
        for each row, rather than for each column.

        Raises
        ------
        ValueError
            If any of the DataFrame's columns is not boolean.
        """
        ...

    def min(self, *, skip_nulls: bool = True) -> Self:
        """Reduction returns a 1-row DataFrame."""
        ...

    def max(self, *, skip_nulls: bool = True) -> Self:
        """Reduction returns a 1-row DataFrame."""
        ...

    def sum(self, *, skip_nulls: bool = True) -> Self:
        """Reduction returns a 1-row DataFrame."""
        ...

    def prod(self, *, skip_nulls: bool = True) -> Self:
        """Reduction returns a 1-row DataFrame."""
        ...

    def median(self, *, skip_nulls: bool = True) -> Self:
        """Reduction returns a 1-row DataFrame."""
        ...

    def mean(self, *, skip_nulls: bool = True) -> Self:
        """Reduction returns a 1-row DataFrame."""
        ...

    def std(self, *, correction: int | float = 1, skip_nulls: bool = True) -> Self:
        """Reduction returns a 1-row DataFrame.

        Parameters
        ----------
        correction
            Correction to apply to the result. For example, ``0`` for sample
            standard deviation and ``1`` for population standard deviation.
            See `Column.std` for a more detailed description.
        skip_nulls
            Whether to skip null values.
        """
        ...

    def var(self, *, correction: int | float = 1, skip_nulls: bool = True) -> Self:
        """Reduction returns a 1-row DataFrame.

        Parameters
        ----------
        correction
            Correction to apply to the result. For example, ``0`` for sample
            standard deviation and ``1`` for population standard deviation.
            See `Column.std` for a more detailed description.
        skip_nulls
            Whether to skip null values.
        """
        ...

    def is_null(self) -> Self:
        """Check for 'missing' or 'null' entries.

        Returns
        -------
        DataFrame

        See Also
        --------
        is_nan

        Notes
        -----
        Does *not* include NaN-like entries.
        May optionally include 'NaT' values (if present in an implementation),
        but note that the Standard makes no guarantees about them.
        """
        ...

    def is_nan(self) -> Self:
        """Check for nan entries.

        Returns
        -------
        DataFrame

        See Also
        --------
        is_null

        Notes
        -----
        This only checks for 'NaN'.
        Does *not* include 'missing' or 'null' entries.
        In particular, does not check for `np.timedelta64('NaT')`.
        """
        ...

    def unique_indices(self, *keys: str, skip_nulls: bool = True) -> Column:
        """Return indices corresponding to unique values across selected columns.

        Parameters
        ----------
        *keys : str
            Column names to consider when finding unique values.
            If not specified, all columns are considered.

        Returns
        -------
        Column
            Indices corresponding to unique values.

        Notes
        -----
        There are no ordering guarantees. In particular, if there are multiple
        indices corresponding to the same unique value(s), there is no guarantee
        about which one will appear in the result.
        If the original column(s) contain multiple `'NaN'` values, then
        only a single index corresponding to those values will be returned.
        Likewise for null values (if ``skip_nulls=False``).
        To get the unique values, you can do ``df.get_rows(df.unique_indices(keys))``.
        """
        ...

    def fill_nan(self, value: float | NullType, /) -> Self:
        """Fill ``nan`` values with the given fill value.

        The fill operation will apply to all columns with a floating-point
        dtype. Other columns remain unchanged.

        Parameters
        ----------
        value : float or `null`
            Value used to replace any ``nan`` in the column with. Must be
            of the Python scalar type matching the dtype of the column (or
            be `null`).

        """
        ...

    def fill_null(
        self,
        value: Scalar,
        /,
        *,
        column_names: list[str] | None = None,
    ) -> Self:
        """Fill null values with the given fill value.

        This method can only be used if all columns that are to be filled are
        of the same dtype (e.g., all of ``Float64`` or all of string dtype).
        If that is not the case, it is not possible to use a single Python
        scalar type that matches the dtype of all columns to which
        ``fill_null`` is being applied, and hence an exception will be raised.

        Parameters
        ----------
        value : Scalar
            Value used to replace any ``null`` values in the dataframe with.
            Must be of the Python scalar type matching the dtype(s) of the dataframe.
        column_names : list[str] | None
            A list of column names for which to replace nulls with the given
            scalar value. If ``None``, nulls will be replaced in all columns.

        Raises
        ------
        TypeError
            If the columns of the dataframe are not all of the same kind.
        KeyError
            If ``column_names`` contains a column name that is not present in
            the dataframe.

        """
        ...

    def to_array(self, dtype: DType) -> Any:
        """Convert to array-API-compliant object.

        Parameters
        ----------
        dtype : DType
            The dtype of the array-API-compliant object to return.
            Must be one of:

            - Bool()
            - Int8()
            - Int16()
            - Int32()
            - Int64()
            - UInt8()
            - UInt16()
            - UInt32()
            - UInt64()
            - Float32()
            - Float64()

        Returns
        -------
        Any
            An array-API-compliant object.

        Notes
        -----
        While numpy arrays are not yet array-API-compliant, implementations
        may choose to return a numpy array (for numpy prior to 2.0), with the
        understanding that consuming libraries would then use the
        ``array-api-compat`` package to convert it to a Standard-compliant array.
        """

    def join(
        self,
        other: Self,
        *,
        how: Literal["left", "inner", "outer"],
        left_on: str | list[str],
        right_on: str | list[str],
    ) -> Self:
        """Join with other dataframe.

        Other than the joining column name(s), no column name is allowed to appear in
        both `self` and `other`. Rename columns before calling `join` if necessary
        using :meth:`rename_columns`.

        Parameters
        ----------
        other : Self
            Dataframe to join with.
        how : str
            Kind of join to perform.
            Must be one of {'left', 'inner', 'outer'}.
        left_on : str | list[str]
            Key(s) from `self` to perform `join` on.
            If more than one key is given, it must be
            the same length as `right_on`.
        right_on : str | list[str]
            Key(s) from `other` to perform `join` on.
            If more than one key is given, it must be
            the same length as `left_on`.

        Returns
        -------
        DataFrame

        Raises
        ------
        ValueError
            If, apart from `left_on` and `right_on`, there are any column names
            present in both `self` and `other`.
        """
        ...
    
    def persist(self) -> Self:
        """
        Hint to that computation prior to this point should not be repeated.

        This is intended as a hint, rather than as a directive. Implementations
        which do not separate lazy vs eager execution may ignore this method and
        treat it as a no-op.

        .. note::
            This method may trigger execution. If necessary, it should be called
            at most once per dataframe, and as late as possible in the pipeline.

            For example, do this

            .. code-block:: python

                df: DataFrame
                df = df.persist()
                features = []
                for column_name in df.column_names:
                    if df.col(column_name).std() > 0:
                        features.append(column_name)

            instead of this:

            .. code-block:: python

                df: DataFrame
                features = []
                for column_name in df.column_names:
                    # Do NOT do this!
                    if df.persist().col(column_name).std() > 0:
                        features.append(column_name)
        """
        ...<|MERGE_RESOLUTION|>--- conflicted
+++ resolved
@@ -62,18 +62,9 @@
         ...
 
     def shape(self) -> tuple[int, int]:
-<<<<<<< HEAD
         """
         Return number of rows and number of columns.
-
-        Notes
-        -----
-        To be guaranteed to run across all implementations, :meth:`persist` should
-        be executed at some point before calling this method.
-        """
-=======
-        """Return number of rows and number of columns."""
->>>>>>> e3105734
+        """
         ...
 
     def group_by(self, *keys: str) -> GroupBy:
