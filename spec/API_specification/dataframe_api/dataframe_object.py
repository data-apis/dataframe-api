--- conflicted
+++ resolved
@@ -180,11 +180,7 @@
         """
         ...
 
-<<<<<<< HEAD
-    def assign(self, columns: Column | Sequence[Column], /) -> Self:
-=======
-    def assign(self, *columns: Column) -> DataFrame:
->>>>>>> b891d2ea
+    def assign(self, *columns: Column) -> Self:
         """
         Insert new column(s), or update values in existing ones.
 
@@ -212,11 +208,7 @@
         """
         ...
 
-<<<<<<< HEAD
-    def drop_columns(self, label: str | list[str]) -> Self:
-=======
-    def drop_columns(self, *labels: str) -> DataFrame:
->>>>>>> b891d2ea
+    def drop_columns(self, *labels: str) -> Self:
         """
         Drop the specified column(s).
 
