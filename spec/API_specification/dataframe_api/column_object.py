--- conflicted
+++ resolved
@@ -1,47 +1,6 @@
 from __future__ import annotations
 
-<<<<<<< HEAD
-from typing import NoReturn
-
-class Column:
-    def __len__(self) -> int:
-        """
-        Return the number of rows.
-        """
-    
-    def __getitem__(self, row: int) -> object:
-        """
-        Get the element at row index `key`.
-        """
-
-    def __iter__(self) -> NoReturn:
-        """
-        Iterate over elements.
-
-        This is intentionally "poisoned" to discourage inefficient code patterns.
-
-        Raises
-        ------
-        NotImplementedError
-        """
-        raise NotImplementedError("'__iter__' is intentionally not implemented.")
-
-    def get_rows(self, indices: Column[int]) -> Column:
-        """
-        Select a subset of rows, similar to `ndarray.take`.
-
-        Parameters
-        ----------
-        indices : Column[int]
-            Positions of rows to select.
-
-        Returns
-        -------
-        Column
-        """
-        ...
-=======
-from typing import Sequence
+from typing import NoReturn, Sequence
 
 from ._types import dtype
 
@@ -76,4 +35,37 @@
         -------
         Column
         """
->>>>>>> c1b1ab19
+        ...
+
+    def __len__(self) -> int:
+        """
+        Return the number of rows.
+        """
+
+    def __getitem__(self, row: int) -> object:
+        """
+        Get the element at row index `key`.
+        """
+
+    def __iter__(self) -> NoReturn:
+        """
+        Iterate over elements.
+
+        This is intentionally "poisoned" to discourage inefficient code patterns.
+
+        Raises
+        ------
+        NotImplementedError
+        """
+        raise NotImplementedError("'__iter__' is intentionally not implemented.")
+
+    def get_rows(self, indices: Column[int]) -> Column:
+        """
+        Select a subset of rows, similar to `ndarray.take`.
+
+        Parameters
+        ----------
+        indices : Column[int]
+            Positions of rows to select.
+        """
+        ...