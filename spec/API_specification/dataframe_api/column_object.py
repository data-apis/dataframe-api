--- conflicted
+++ resolved
@@ -1,10 +1,6 @@
 from __future__ import annotations
 
-<<<<<<< HEAD
-from typing import NoReturn, Sequence, TYPE_CHECKING, Literal
-=======
-from typing import Any, NoReturn, Sequence, TYPE_CHECKING
->>>>>>> 04650bae
+from typing import Any,NoReturn, Sequence, TYPE_CHECKING, Literal
 
 if TYPE_CHECKING:
     from ._types import Scalar
