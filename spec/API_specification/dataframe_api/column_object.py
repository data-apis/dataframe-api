--- conflicted
+++ resolved
@@ -483,20 +483,13 @@
         dtypes.
         """
 
-<<<<<<< HEAD
-    def std(self, *, skip_nulls: bool = True) -> Any:
-=======
-    def std(self, *, correction: int | float = 1, skip_nulls: bool = True) -> Scalar:
->>>>>>> a0f757b1
+    def std(self, *, correction: int | float = 1, skip_nulls: bool = True) -> Any:
         """
         Reduction returns a scalar. Must be supported for numerical and
         datetime data types. Returns a float for numerical data types, and
         datetime (with the appropriate timedelta format string) for datetime
         dtypes.
 
-<<<<<<< HEAD
-    def var(self, *, skip_nulls: bool = True) -> Any:
-=======
         Parameters
         ----------
         correction
@@ -516,8 +509,7 @@
             Whether to skip null values.
         """
 
-    def var(self, *, correction: int | float = 1, skip_nulls: bool = True) -> Scalar:
->>>>>>> a0f757b1
+    def var(self, *, correction: int | float = 1, skip_nulls: bool = True) -> Any:
         """
         Reduction returns a scalar. Must be supported for numerical and
         datetime data types. Returns a float for numerical data types, and
