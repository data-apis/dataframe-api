--- conflicted
+++ resolved
@@ -746,10 +746,10 @@
         """
         ...
 
-<<<<<<< HEAD
     def len(self) -> Scalar:
         """Return the number of rows."""
-=======
+        ...
+
     def n_unique(self, *, skip_nulls: bool = True) -> Scalar:
         """Return number of unique values.
 
@@ -759,7 +759,6 @@
         they only count as one distinct value.
         Likewise for null values (if ``skip_nulls=False``).
         """
->>>>>>> 44331de3
         ...
 
     def cumulative_max(self) -> Self:
