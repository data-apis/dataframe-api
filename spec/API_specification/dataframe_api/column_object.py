--- conflicted
+++ resolved
@@ -431,7 +431,6 @@
         In particular, does not check for `np.timedelta64('NaT')`.
         """
 
-<<<<<<< HEAD
     def is_in(self, values: Column) -> Column[bool]:
         """
         Indicate whether the value at each row matches any value in `values`.
@@ -448,7 +447,8 @@
         Returns
         -------
         Column[bool]
-=======
+        """
+
     def unique_indices(self, *, skip_nulls: bool = True) -> Column[int]:
         """
         Return indices corresponding to unique values in Column.
@@ -467,6 +467,5 @@
         only a single index corresponding to those values should be returned.
         Likewise for null values (if ``skip_nulls=False``).
         To get the unique values, you can do ``col.get_rows(col.unique_indices())``.
->>>>>>> 1f68bdd9
         """
         ...