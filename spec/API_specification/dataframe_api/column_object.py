--- conflicted
+++ resolved
@@ -1,4 +1,10 @@
-<<<<<<< HEAD
+from __future__ import annotations
+
+from typing import Sequence
+
+from ._types import dtype
+
+
 __all__ = ['Column']
 
 
@@ -11,15 +17,6 @@
     constructor functions or an already-created dataframe object retrieved via
 
     """
-    pass
-=======
-from __future__ import annotations
-
-from typing import Sequence
-
-from ._types import dtype
-
-class Column:
     @classmethod
     def from_sequence(cls, sequence: Sequence[object], dtype: dtype) -> Column:
         """
@@ -37,5 +34,4 @@
         Returns
         -------
         Column
-        """
->>>>>>> b2d977c2
+        """