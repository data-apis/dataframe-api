--- conflicted
+++ resolved
@@ -469,11 +469,7 @@
         dtypes.
         """
 
-<<<<<<< HEAD
-    def std(self, *, correction: int | float = 1, skip_nulls: bool = True) -> DType:
-=======
-    def std(self, *, skip_nulls: bool = True) -> Scalar:
->>>>>>> b166cdf6
+    def std(self, *, correction: int | float = 1, skip_nulls: bool = True) -> Scalar:
         """
         Reduction returns a scalar. Must be supported for numerical and
         datetime data types. Returns a float for numerical data types, and
@@ -489,11 +485,7 @@
             Whether to skip null values.
         """
 
-<<<<<<< HEAD
-    def var(self, *, correction: int | float = 1, skip_nulls: bool = True) -> DType:
-=======
-    def var(self, *, skip_nulls: bool = True) -> Scalar:
->>>>>>> b166cdf6
+    def var(self, *, correction: int | float = 1, skip_nulls: bool = True) -> Scalar:
         """
         Reduction returns a scalar. Must be supported for numerical and
         datetime data types. Returns a float for numerical data types, and
