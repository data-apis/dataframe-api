--- conflicted
+++ resolved
@@ -18,11 +18,7 @@
             if isinstance(df.col(col_name).dtype, pdx.Int64)
         ],
     )
-<<<<<<< HEAD
     arr = df.to_array()
-=======
-    arr = df.to_array(pdx.Int64())
->>>>>>> bc74191f
     arr = some_array_function(arr)
     df = pdx.dataframe_from_2d_array(arr, names=["a", "b"])
     return df.dataframe