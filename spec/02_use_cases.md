--- conflicted
+++ resolved
@@ -147,13 +147,8 @@
 deeper with an actual example. The conversion from an xarray `DataArray` to a pandas
 `DataFrame`, and the other way round.
 
-<<<<<<< HEAD
-Even if xarray is not a dataframe library, but a miltidimensional labeled structure,
+Even if xarray is not a dataframe library, but a multidimensional labeled structure,
 in cases where a 2-D is used, the data can be converted from and to a dataframe.
-=======
-Even if xarray is not a data frame library, but a multidimensional labeled structure,
-in cases where a 2-D is used, the data can be converted from and to a data frame.
->>>>>>> 3d998f94
 
 Currently, xarray implements a `.to_pandas()` method to convert a `DataArray` to a
 pandas `DataFrame`:
