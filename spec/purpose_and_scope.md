# Purpose and scope

## Introduction

This document defines a Python dataframe API.

A dataframe is a programming interface for expressing data manipulations over a
data structure consisting of rows and columns. Columns are named, and values in a
column share a common data type. This definition is intentionally left broad.

## History and dataframe implementations

Dataframe libraries in several programming language exist, such as
[R](https://www.rdocumentation.org/packages/base/versions/3.6.2/topics/data.frame),
[Scala](https://docs.databricks.com/spark/latest/dataframes-datasets/introduction-to-dataframes-scala.html),
[Julia](https://juliadata.github.io/DataFrames.jl/stable/) and others.

In Python, the most popular dataframe library is [pandas](https://pandas.pydata.org/).
pandas was initially developed at a hedge fund, with a focus on
[panel data](https://en.wikipedia.org/wiki/Panel_data) and financial time series.
It was open sourced in 2009, and since then it has been growing in popularity, including
many other domains outside time series and financial data. While still rich in time series
functionality, today is considered a general-purpose dataframe library. The original
`Panel` class that gave name to the library was deprecated in 2017 and removed in 2019,
to focus on the main `DataFrame` class.

Internally, pandas is implemented on top of NumPy, which is used to store the data
and to perform many of the operations. Some parts of pandas are written in Cython.

As of 2020 the pandas website has around one million and a half visitors per month.

Other libraries emerged in the last years, to address some of the limitations of pandas.
But in most cases, the libraries implemented a public API very similar to pandas, to
make the transition to their libraries easier. Next, there is a short description of
the main dataframe libraries in Python.

[Dask](https://dask.org/) is a task scheduler built in Python, which implements a
dataframe interface. Dask dataframe uses pandas internally in the workers, and it provides
an API similar to pandas, adapted to its distributed and lazy nature.

[Vaex](https://vaex.io/) is an out-of-core alternative to pandas. Vaex uses hdf5 to
create memory maps that avoid loading data sets to memory. Some parts of Vaex are
implemented in C++.

[Modin](https://github.com/modin-project/modin) is a distributed dataframe
library originally built on [Ray](https://github.com/ray-project/ray), but has
a more modular way, that allows it to also use Dask as a scheduler, or replace the
pandas-like public API by a SQLite-like one.

[cuDF](https://github.com/rapidsai/cudf) is a GPU dataframe library built on top
of Apache Arrow and RAPIDS. It provides an API similar to pandas.

[PySpark](https://spark.apache.org/docs/latest/api/python/index.html) is a
dataframe library that uses Spark as a backend. PySpark public API is based on the
original Spark API, and not in pandas.

[Koalas](https://github.com/databricks/koalas) is a dataframe library built on
top of PySpark that provides a pandas-like API.

[Ibis](https://ibis-project.org/) is a dataframe library with multiple SQL backends.
It uses SQLAlchemy and a custom SQL compiler to translate its pandas-like API to
SQL statements, executed by the backends. It supports conventional DBMS, as well
as big data systems such as Apache Impala or BigQuery.

[Polars](https://www.pola.rs/) is a DataFrame library written in Rust, with
Python bindings available. Their API is intentionally different to the pandas one.

Given the growing Python dataframe ecosystem, and its complexity, this document provides
a standard Python dataframe API. Until recently, pandas has been a de-facto standard for
Python dataframes. But currently there are a growing number of not only dataframe libraries,
but also libraries that interact with dataframes (visualization, statistical or machine learning
libraries for example). Interactions among libraries are becoming complex, and the pandas
public API is suboptimal as a standard, for its size, complexity, and implementation details
it exposes (for example, using NumPy data types or `NaN`).


## Scope

In the first iteration of the API standard, the scope is limited to create a data exchange
protocol. In future iterations the scope will be broader, including elements to operate with
the data.

It is in the scope of this document the different elements of the API. This includes signatures
and semantics. To be more specific:

- Data structures and Python classes
- Functions, methods, attributes and other API elements
- Expected returns of the different operations
- Data types (Python and low-level types)

The scope of this document is limited to generic dataframes, and not dataframes specific to
certain domains.


### Goals

The goal of the first iteration is to provide a data exchange protocol, so consumers of dataframes
can interact with a standard interface to access their data.

The goal of future iterations will be to provide a standard interface that encapsulates
implementation details of dataframe libraries. This will allow users and third-party libraries to
write code that interacts and operates with a standard dataframe, and not with specific implementations.

The main goals for the API defined in this document are:

- Make conversion of data among different implementations easier
- Let third party libraries consume dataframes from any implementations

In the future, besides a data exchange protocol, the standard aims to include common operations
done with dataframe, with the next goals in mind:

- Provide a common API for dataframes so software using dataframes can work with all
  implementations
- Provide a common API for dataframes to build user interfaces on top of it, for example
  libraries for interactive use or specific domains and industries
- Help user transition from one dataframe library to another

See the [use cases](use_cases.md) section for details on the exact use cases considered.


### Out-of-scope

#### Execution details

Implementation details of the dataframes and execution of operations. This includes:

- How data is represented and stored (whether the data is in memory, disk, distributed)
- Expectations on when the execution is happening (in an eager or lazy way)
- Other execution details

**Rationale:** The API defined in this document needs to be used by libraries as diverse as Ibis,
Dask, Vaex or cuDF. The data can live in databases, distributed systems, disk or GPU memory.
Any decision that involves assumptions on where the data is stored, or where execution happens
could prevent implementation from adopting the standard.

#### High level APIs

It is out of scope to provide an API designed for interactive use. While interactive use
is a key aspect of dataframes, an API designed for interactive use can be built on top
of the API defined in this document.

Domain or industry specific APIs are also out of scope, but can benefit from the standard
to better interact with the different dataframe implementation.

**Rationale:** Interactive or domain specific users are key in the Python dataframe ecosystem.
But the amount and diversity of users makes it unfeasible to standardize every dataframe feature
that is currently used. In particular, functionality built as syntactic sugar for convenience in
interactive use, or heavily overloaded create very complex APIs. For example, the pandas dataframe
constructor, which accepts a huge number of formats, or its `__getitem__` (e.g. `df[something]`)
which is heavily overloaded. Implementations can provide convenient functionality like this one
for the users they are targeting, but it is out-of-scope for the standard, so the standard is
simple and easy to adopt.


### Non-goals

- Build an API that is appropriate to all users
- Have a unique dataframe implementation for Python
- Standardize functionalities specific to a domain or industry


## Stakeholders

This section provides the list of stakeholders considered for the definition of this API.


### Dataframe library authors

We encourage dataframe libraries in Python to implement the API defined in this document
in their libraries.

The list of known Python dataframe libraries at the time of writing this document is next:

- [cuDF](https://github.com/rapidsai/cudf)
- [Dask](https://dask.org/)
- [datatable](https://github.com/h2oai/datatable)
- [dexplo](https://github.com/dexplo/dexplo/)
- [Eland](https://github.com/elastic/eland)
- [Grizzly](https://github.com/weld-project/weld#grizzly)
- [Ibis](https://ibis-project.org/)
- [Koalas](https://github.com/databricks/koalas)
- [Mars](https://docs.pymars.org/en/latest/)
- [Modin](https://github.com/modin-project/modin)
- [pandas](https://pandas.pydata.org/)
- [polars](https://www.pola.rs/)
- [PySpark](https://spark.apache.org/docs/latest/api/python/index.html)
- [StaticFrame](https://static-frame.readthedocs.io/en/latest/)
- [Turi Create](https://github.com/apple/turicreate)
- [Vaex](https://vaex.io/)


### Downstream library authors

Authors of libraries that consume dataframes. They can use the API defined in this document
to know how the data contained in a dataframe can be consumed, and which operations are implemented.

A non-exhaustive list of downstream library categories is next:

- Plotting and visualization (e.g. Matplotlib, Bokeh, Altair, Plotly)
- Statistical libraries (e.g. statsmodels)
- Machine learning libraries (e.g. scikit-learn)


### Upstream library authors

Authors of libraries that provide functionality used by dataframes.

A non-exhaustive list of upstream categories is next:

- Data formats, protocols and libraries for data analytics (e.g. Apache Arrow, NumPy)
- Task schedulers (e.g. Dask, Ray, Mars)
- Big data systems (e.g. Spark, Hive, Impala, Presto)
- Libraries for database access (e.g. SQLAlchemy)


### Dataframe power users


This group considers developers of reusable code that use dataframes. For example, developers of
applications that use dataframes. Or authors of libraries that provide specialized dataframe
APIs to be built on top of the standard API.

People using dataframes in an interactive way are considered out of scope. These users include data
analysts, data scientists and other users that are key for dataframes. But this type of user may need
shortcuts, or libraries that take decisions for them to save them time. For example automatic type
inference, or excessive use of very compact syntax like Python squared brackets / `__getitem__`.
Standardizing on such practices can be extremely difficult, and it is out of scope.

With the development of a standard API that targets developers writing reusable code we expected
to also serve data analysts and other interactive users. But in an indirect way, by providing a
standard API where other libraries can be built on top. Including libraries with the syntactic
sugar required for fast analysis of data.


## High-level API overview




## How to read this document

The API specification itself can be found under {ref}`api-specification`.

For guidance on how to read and understand the type annotations included in
this specification, consult the Python
[documentation](https://docs.python.org/3/library/typing.html).


(how-to-adopt-this-api)=
## How to adopt this API

Libraries which implement the Standard
are required to provide the following methods:
- ``__dataframe_consortium_standard__``: used for converting a non-compliant dataframe to a compliant one;
- ``__column_consortium_standard__``: used for converting a non-compliant column to a compliant one.

For example, pandas has ``pandas.DataFrame.__dataframe_consortium_standard__`` and
``pandas.Series.__column_consortium_standard__`` as of version 2.1.0.

The signatures should be (note: docstring is optional):
```python
def __dataframe_consortium_standard__(
    self, *, api_version: str | None = None
) -> Any:

def __column_consortium_standard__(
    self, *, api_version: str | None = None
) -> Any:
```
`api_version` is
a string representing the version of the dataframe API specification
to be returned, in ``'YYYY.MM'`` form, for example, ``'2023.04'``.
If it is ``None``, it should return the namespace corresponding to
latest version of the dataframe API specification.  If the given
version is invalid or not implemented for the given module, an
error should be raised. Default: ``None``.

```python
import pandas as pd
import polars as pl


df_pandas = pl.read_parquet('iris.parquet')
df_polars = pl.scan_parquet('iris.parquet')

def my_dataframe_agnostic_function(df):
    df = df.__dataframe_consortium_standard__(api_version='2023.08-beta')

    mask = df.get_column_by_name('species') != 'setosa'
    df = df.get_rows_by_mask(mask)

    for column_name in df.get_column_names():
        if column_name == 'species':
            continue
        new_column = df.get_column_by_name(column_name)
        new_column = (new_column - new_column.mean()) / new_column.std()
        df = df.insert(loc=len(df.get_column_names()), label=f'{column_name}_scaled', value=new_column)

    return df.dataframe

#  Then, either of the following will work as expected:
my_dataframe_agnostic_function(df_pandas)
my_dataframe_agnostic_function(df_polars)
my_dataframe_agnostic_function(df_any_other_library_with_a_standard_compliant_namespace)
```

Example:

### Checking a dataframe object for Compliance

Dataframe-consuming libraries are likely to want a mechanism for determining
whether a provided dataframe is specification compliant. The recommended
approach to check for compliance is by checking whether a dataframe object has
an `__dataframe_namespace__` attribute, as this is the one distinguishing
feature of a dataframe-compliant object.

Checking for an `__dataframe_namespace__` attribute can be implemented as a
small utility function similar to the following.

```python
def is_dataframe_api_obj(x):
    return hasattr(x, '__dataframe_namespace__')
```


### Discoverability of conforming implementations

It may be useful to have a way to discover all packages in a Python
environment which provide a conforming dataframe API implementation, and the
namespace that that implementation resides in.
To assist dataframe-consuming libraries which need to create dataframes originating
from multiple conforming dataframe implementations, or developers who want to perform
for example cross-library testing, libraries may provide an
{pypa}`entry point <specifications/entry-points/>` in order to make a dataframe API
namespace discoverable.

:::{admonition} Optional feature
Given that entry points typically require build system & package installer
specific implementation, this standard chooses to recommend rather than
mandate providing an entry point.
:::

The following code is an example for how one can discover installed
conforming libraries:

```python
from importlib.metadata import entry_points

try:
    eps = entry_points()['dataframe_api']
    ep = next(ep for ep in eps if ep.name == 'package_name')
except TypeError:
    # The dict interface for entry_points() is deprecated in py3.10,
    # supplanted by a new select interface.
    ep = entry_points(group='dataframe_api', name='package_name')

xp = ep.load()
```

An entry point must have the following properties:

-   **group**: equal to `dataframe_api`.
-   **name**: equal to the package name.
-   **object reference**: equal to the dataframe API namespace import path.


* * *

## Conformance

A conforming implementation of the dataframe API standard must provide and
support all the functions, arguments, data types, syntax, and semantics
described in this specification.

A conforming implementation of the dataframe API standard may provide
additional values, objects, properties, data types, and functions beyond those
described in this specification.

Libraries which aim to provide a conforming implementation but haven't yet
completed such an implementation may, and are encouraged to, provide details on
the level of (non-)conformance. For details on how to do this, see
<<<<<<< HEAD
[Verification - measuring conformance](verification_test_suite.md).

Libraries which implement the Standard in a separate namespace
are required to provide the following methods:
- ``__dataframe_consortium_standard__``: used for converting a non-compliant dataframe to a compliant one;
- ``__column_consortium_standard__``: used for converting a non-compliant column to a compliant one.

For example, pandas would have ``pandas.DataFrame.__dataframe_consortium_standard__`` and
``pandas.Series.__column_consortium_standard__``.

The signatures should be (note: docstring is optional):
```python
def __dataframe_consortium_standard__(
    self, *, api_version: str | None = None
) -> Any:

def __column_consortium_standard__(
    self, *, api_version: str | None = None
) -> Any:
```
`api_version` is
a string representing the version of the dataframe API specification
in ``'YYYY.MM'`` form, for example, ``'2023.04'``.
If it is ``None``, it should return the namespace corresponding to
latest version of the dataframe API specification.  If the given
version is invalid or not implemented for the given module, an
error should be raised. Default: ``None``.
=======
[Verification - measuring conformance](verification_test_suite.md).
>>>>>>> 046449d9
<|MERGE_RESOLUTION|>--- conflicted
+++ resolved
@@ -379,34 +379,4 @@
 Libraries which aim to provide a conforming implementation but haven't yet
 completed such an implementation may, and are encouraged to, provide details on
 the level of (non-)conformance. For details on how to do this, see
-<<<<<<< HEAD
-[Verification - measuring conformance](verification_test_suite.md).
-
-Libraries which implement the Standard in a separate namespace
-are required to provide the following methods:
-- ``__dataframe_consortium_standard__``: used for converting a non-compliant dataframe to a compliant one;
-- ``__column_consortium_standard__``: used for converting a non-compliant column to a compliant one.
-
-For example, pandas would have ``pandas.DataFrame.__dataframe_consortium_standard__`` and
-``pandas.Series.__column_consortium_standard__``.
-
-The signatures should be (note: docstring is optional):
-```python
-def __dataframe_consortium_standard__(
-    self, *, api_version: str | None = None
-) -> Any:
-
-def __column_consortium_standard__(
-    self, *, api_version: str | None = None
-) -> Any:
-```
-`api_version` is
-a string representing the version of the dataframe API specification
-in ``'YYYY.MM'`` form, for example, ``'2023.04'``.
-If it is ``None``, it should return the namespace corresponding to
-latest version of the dataframe API specification.  If the given
-version is invalid or not implemented for the given module, an
-error should be raised. Default: ``None``.
-=======
-[Verification - measuring conformance](verification_test_suite.md).
->>>>>>> 046449d9
+[Verification - measuring conformance](verification_test_suite.md).