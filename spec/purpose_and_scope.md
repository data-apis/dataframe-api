--- conflicted
+++ resolved
@@ -291,11 +291,7 @@
     mask = df.get_column_by_name('species') != 'setosa'
     df = df.filter(mask)
 
-<<<<<<< HEAD
-    for column_name in df.column_names
-=======
     for column_name in df.column_names:
->>>>>>> fd32b6bc
         if column_name == 'species':
             continue
         new_column = df.get_column_by_name(column_name)
