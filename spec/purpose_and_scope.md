# Purpose and scope

## Introduction

This document defines a Python dataframe API.

A dataframe is a programming interface for expressing data manipulations over a
data structure consisting of rows and columns. Columns are named, and values in a
column share a common data type. This definition is intentionally left broad.

## History and dataframe implementations

Dataframe libraries in several programming language exist, such as
[R](https://www.rdocumentation.org/packages/base/versions/3.6.2/topics/data.frame),
[Scala](https://docs.databricks.com/spark/latest/dataframes-datasets/introduction-to-dataframes-scala.html),
[Julia](https://juliadata.github.io/DataFrames.jl/stable/) and others.

In Python, the most popular dataframe library is [pandas](https://pandas.pydata.org/).
pandas was initially developed at a hedge fund, with a focus on
[panel data](https://en.wikipedia.org/wiki/Panel_data) and financial time series.
It was open sourced in 2009, and since then it has been growing in popularity, including
many other domains outside time series and financial data. While still rich in time series
functionality, today is considered a general-purpose dataframe library. The original
`Panel` class that gave name to the library was deprecated in 2017 and removed in 2019,
to focus on the main `DataFrame` class.

Internally, pandas is implemented on top of NumPy, which is used to store the data
and to perform many of the operations. Some parts of pandas are written in Cython.

As of 2020 the pandas website has around one million and a half visitors per month.

Other libraries emerged in the last years, to address some of the limitations of pandas.
But in most cases, the libraries implemented a public API very similar to pandas, to
make the transition to their libraries easier. Next, there is a short description of
the main dataframe libraries in Python.

[Dask](https://dask.org/) is a task scheduler built in Python, which implements a
dataframe interface. Dask dataframe uses pandas internally in the workers, and it provides
an API similar to pandas, adapted to its distributed and lazy nature.

[Vaex](https://vaex.io/) is an out-of-core alternative to pandas. Vaex uses hdf5 to
create memory maps that avoid loading data sets to memory. Some parts of Vaex are
implemented in C++.

[Modin](https://github.com/modin-project/modin) is a distributed dataframe
library originally built on [Ray](https://github.com/ray-project/ray), but has
a more modular way, that allows it to also use Dask as a scheduler, or replace the
pandas-like public API by a SQLite-like one.

[cuDF](https://github.com/rapidsai/cudf) is a GPU dataframe library built on top
of Apache Arrow and RAPIDS. It provides an API similar to pandas.

[PySpark](https://spark.apache.org/docs/latest/api/python/index.html) is a
dataframe library that uses Spark as a backend. PySpark public API is based on the
original Spark API, and not in pandas.

[Koalas](https://github.com/databricks/koalas) is a dataframe library built on
top of PySpark that provides a pandas-like API.

[Ibis](https://ibis-project.org/) is a dataframe library with multiple SQL backends.
It uses SQLAlchemy and a custom SQL compiler to translate its pandas-like API to
SQL statements, executed by the backends. It supports conventional DBMS, as well
as big data systems such as Apache Impala or BigQuery.

[Polars](https://www.pola.rs/) is a DataFrame library written in Rust, with
Python bindings available. Their API is intentionally different to the pandas one.

Given the growing Python dataframe ecosystem, and its complexity, this document provides
a standard Python dataframe API. Until recently, pandas has been a de-facto standard for
Python dataframes. But currently there are a growing number of not only dataframe libraries,
but also libraries that interact with dataframes (visualization, statistical or machine learning
libraries for example). Interactions among libraries are becoming complex, and the pandas
public API is suboptimal as a standard, for its size, complexity, and implementation details
it exposes (for example, using NumPy data types or `NaN`).


## Scope

In the first iteration of the API standard, the scope is limited to create a data exchange
protocol. In future iterations the scope will be broader, including elements to operate with
the data.

It is in the scope of this document the different elements of the API. This includes signatures
and semantics. To be more specific:

- Data structures and Python classes
- Functions, methods, attributes and other API elements
- Expected returns of the different operations
- Data types (Python and low-level types)

The scope of this document is limited to generic dataframes, and not dataframes specific to
certain domains.


### Goals

The goal of the first iteration is to provide a data exchange protocol, so consumers of dataframes
can interact with a standard interface to access their data.

The goal of future iterations will be to provide a standard interface that encapsulates
implementation details of dataframe libraries. This will allow users and third-party libraries to
write code that interacts and operates with a standard dataframe, and not with specific implementations.

The main goals for the API defined in this document are:

- Make conversion of data among different implementations easier
- Let third party libraries consume dataframes from any implementations

In the future, besides a data exchange protocol, the standard aims to include common operations
done with dataframe, with the next goals in mind:

- Provide a common API for dataframes so software using dataframes can work with all
  implementations
- Provide a common API for dataframes to build user interfaces on top of it, for example
  libraries for interactive use or specific domains and industries
- Help user transition from one dataframe library to another

See the [use cases](use_cases.md) section for details on the exact use cases considered.


### Out-of-scope

#### Execution details

Implementation details of the dataframes and execution of operations. This includes:

- How data is represented and stored (whether the data is in memory, disk, distributed)
- Expectations on when the execution is happening (in an eager or lazy way)
- Other execution details

**Rationale:** The API defined in this document needs to be used by libraries as diverse as Ibis,
Dask, Vaex or cuDF. The data can live in databases, distributed systems, disk or GPU memory.
Any decision that involves assumptions on where the data is stored, or where execution happens
could prevent implementation from adopting the standard.

#### High level APIs

It is out of scope to provide an API designed for interactive use. While interactive use
is a key aspect of dataframes, an API designed for interactive use can be built on top
of the API defined in this document.

Domain or industry specific APIs are also out of scope, but can benefit from the standard
to better interact with the different dataframe implementation.

**Rationale:** Interactive or domain specific users are key in the Python dataframe ecosystem.
But the amount and diversity of users makes it unfeasible to standardize every dataframe feature
that is currently used. In particular, functionality built as syntactic sugar for convenience in
interactive use, or heavily overloaded create very complex APIs. For example, the pandas dataframe
constructor, which accepts a huge number of formats, or its `__getitem__` (e.g. `df[something]`)
which is heavily overloaded. Implementations can provide convenient functionality like this one
for the users they are targeting, but it is out-of-scope for the standard, so the standard is
simple and easy to adopt.


### Non-goals

- Build an API that is appropriate to all users
- Have a unique dataframe implementation for Python
- Standardize functionalities specific to a domain or industry


## Stakeholders

This section provides the list of stakeholders considered for the definition of this API.


### Dataframe library authors

We encourage dataframe libraries in Python to implement the API defined in this document
in their libraries.

The list of known Python dataframe libraries at the time of writing this document is next:

- [cuDF](https://github.com/rapidsai/cudf)
- [Dask](https://dask.org/)
- [datatable](https://github.com/h2oai/datatable)
- [dexplo](https://github.com/dexplo/dexplo/)
- [Eland](https://github.com/elastic/eland)
- [Grizzly](https://github.com/weld-project/weld#grizzly)
- [Ibis](https://ibis-project.org/)
- [Koalas](https://github.com/databricks/koalas)
- [Mars](https://docs.pymars.org/en/latest/)
- [Modin](https://github.com/modin-project/modin)
- [pandas](https://pandas.pydata.org/)
- [polars](https://www.pola.rs/)
- [PySpark](https://spark.apache.org/docs/latest/api/python/index.html)
- [StaticFrame](https://static-frame.readthedocs.io/en/latest/)
- [Turi Create](https://github.com/apple/turicreate)
- [Vaex](https://vaex.io/)


### Downstream library authors

Authors of libraries that consume dataframes. They can use the API defined in this document
to know how the data contained in a dataframe can be consumed, and which operations are implemented.

A non-exhaustive list of downstream library categories is next:

- Plotting and visualization (e.g. Matplotlib, Bokeh, Altair, Plotly)
- Statistical libraries (e.g. statsmodels)
- Machine learning libraries (e.g. scikit-learn)


### Upstream library authors

Authors of libraries that provide functionality used by dataframes.

A non-exhaustive list of upstream categories is next:

- Data formats, protocols and libraries for data analytics (e.g. Apache Arrow, NumPy)
- Task schedulers (e.g. Dask, Ray, Mars)
- Big data systems (e.g. Spark, Hive, Impala, Presto)
- Libraries for database access (e.g. SQLAlchemy)


### Dataframe power users


This group considers developers of reusable code that use dataframes. For example, developers of
applications that use dataframes. Or authors of libraries that provide specialized dataframe
APIs to be built on top of the standard API.

People using dataframes in an interactive way are considered out of scope. These users include data
analysts, data scientists and other users that are key for dataframes. But this type of user may need
shortcuts, or libraries that take decisions for them to save them time. For example automatic type
inference, or excessive use of very compact syntax like Python squared brackets / `__getitem__`.
Standardizing on such practices can be extremely difficult, and it is out of scope.

With the development of a standard API that targets developers writing reusable code we expected
to also serve data analysts and other interactive users. But in an indirect way, by providing a
standard API where other libraries can be built on top. Including libraries with the syntactic
sugar required for fast analysis of data.


## High-level API overview




## How to read this document

The API specification itself can be found under {ref}`api-specification`.

For guidance on how to read and understand the type annotations included in
this specification, consult the Python
[documentation](https://docs.python.org/3/library/typing.html).


(how-to-adopt-this-api)=
## How to adopt this API

Libraries which implement the Standard
are required to provide the following methods:
- ``__dataframe_consortium_standard__``: used for converting a non-compliant dataframe to a compliant one;
- ``__column_consortium_standard__``: used for converting a non-compliant column to a compliant one.

For example, pandas has ``pandas.DataFrame.__dataframe_consortium_standard__`` and
``pandas.Series.__column_consortium_standard__`` as of version 2.1.0.

The signatures should be (note: docstring is optional):
```python
def __dataframe_consortium_standard__(
    self, *, api_version: str | None = None
) -> Any:

def __column_consortium_standard__(
    self, *, api_version: str | None = None
) -> Any:
```
`api_version` is
a string representing the version of the dataframe API specification
to be returned, in ``'YYYY.MM'`` form, for example, ``'2023.04'``.
If it is ``None``, it should return the namespace corresponding to
latest version of the dataframe API specification.  If the given
version is invalid or not implemented for the given module, an
error should be raised. Default: ``None``.

Example:

```python
import pandas as pd
import polars as pl


df_pandas = pd.read_parquet('iris.parquet')
df_polars = pl.scan_parquet('iris.parquet')

def my_dataframe_agnostic_function(df):
<<<<<<< HEAD
    df = df.__dataframe_consortium_standard__()
=======
    df = df.__dataframe_consortium_standard__(api_version='2023.09-beta')
>>>>>>> a40a6ad0

    mask = df.get_column_by_name('species') != 'setosa'
    df = df.filter(mask)

    for column_name in df.column_names
        if column_name == 'species':
            continue
        new_column = df.get_column_by_name(column_name)
        new_column = (new_column - new_column.mean()) / new_column.std()
        df = df.insert_column(new_column.rename(f'{column_name}_scaled'))

    return df.dataframe

#  Then, either of the following will work as expected:
my_dataframe_agnostic_function(df_pandas)
my_dataframe_agnostic_function(df_polars)
my_dataframe_agnostic_function(df_any_other_library_with_a_standard_compliant_namespace)
```

### Checking a dataframe object for Compliance

Dataframe-consuming libraries are likely to want a mechanism for determining
whether a provided dataframe is specification compliant. The recommended
approach to check for compliance is by checking whether a dataframe object has
an `__dataframe_namespace__` attribute, as this is the one distinguishing
feature of a dataframe-compliant object.

Checking for an `__dataframe_namespace__` attribute can be implemented as a
small utility function similar to the following.

```python
def is_dataframe_api_obj(x):
    return hasattr(x, '__dataframe_namespace__')
```


### Discoverability of conforming implementations

It may be useful to have a way to discover all packages in a Python
environment which provide a conforming dataframe API implementation, and the
namespace that that implementation resides in.
To assist dataframe-consuming libraries which need to create dataframes originating
from multiple conforming dataframe implementations, or developers who want to perform
for example cross-library testing, libraries may provide an
{pypa}`entry point <specifications/entry-points/>` in order to make a dataframe API
namespace discoverable.

:::{admonition} Optional feature
Given that entry points typically require build system & package installer
specific implementation, this standard chooses to recommend rather than
mandate providing an entry point.
:::

The following code is an example for how one can discover installed
conforming libraries:

```python
from importlib.metadata import entry_points

try:
    eps = entry_points()['dataframe_api']
    ep = next(ep for ep in eps if ep.name == 'package_name')
except TypeError:
    # The dict interface for entry_points() is deprecated in py3.10,
    # supplanted by a new select interface.
    ep = entry_points(group='dataframe_api', name='package_name')

xp = ep.load()
```

An entry point must have the following properties:

-   **group**: equal to `dataframe_api`.
-   **name**: equal to the package name.
-   **object reference**: equal to the dataframe API namespace import path.


* * *

## Conformance

A conforming implementation of the dataframe API standard must provide and
support all the functions, arguments, data types, syntax, and semantics
described in this specification.

A conforming implementation of the dataframe API standard may provide
additional values, objects, properties, data types, and functions beyond those
described in this specification.

Libraries which aim to provide a conforming implementation but haven't yet
completed such an implementation may, and are encouraged to, provide details on
the level of (non-)conformance. For details on how to do this, see
[Verification - measuring conformance](verification_test_suite.md).<|MERGE_RESOLUTION|>--- conflicted
+++ resolved
@@ -286,11 +286,7 @@
 df_polars = pl.scan_parquet('iris.parquet')
 
 def my_dataframe_agnostic_function(df):
-<<<<<<< HEAD
-    df = df.__dataframe_consortium_standard__()
-=======
     df = df.__dataframe_consortium_standard__(api_version='2023.09-beta')
->>>>>>> a40a6ad0
 
     mask = df.get_column_by_name('species') != 'setosa'
     df = df.filter(mask)
